"""
Tools involved the execution of pool stock sample creation worklists.

AAB
"""
<<<<<<< HEAD
from thelma.automation.semiconstants import RACK_SHAPE_NAMES
=======
>>>>>>> eada41d8
from thelma.automation.semiconstants import RESERVOIR_SPECS_NAMES
from thelma.automation.semiconstants import get_positions_for_shape
from thelma.automation.semiconstants import get_reservoir_spec
from thelma.automation.tools.iso.base import IsoRackContainer
from thelma.automation.tools.iso.base import StockRackLayoutConverter
from thelma.automation.tools.iso.base import StockRackVerifier
from thelma.automation.tools.iso.base import StockTransferWriterExecutor
from thelma.automation.semiconstants import RACK_SHAPE_NAMES
from thelma.automation.tools.iso.poolcreation.base \
    import PoolCreationStockRackLayoutConverter
from thelma.automation.tools.iso.poolcreation.base \
    import SingleDesignStockRackLayoutConverter
from thelma.automation.tools.iso.poolcreation.base \
    import StockSampleCreationLayoutConverter
from thelma.automation.tools.iso.poolcreation.base import LABELS
from thelma.automation.tools.iso.poolcreation.base \
    import StockSampleCreationLayout
from thelma.automation.tools.iso.poolcreation.generation \
    import StockSampleCreationWorklistGenerator
from thelma.automation.tools.iso.tracreporting import IsoStockTransferReporter
from thelma.automation.tools.worklists.series import SampleDilutionJob
from thelma.automation.tools.worklists.series import SampleTransferJob
from thelma.automation.tools.writers import CsvColumnParameters
from thelma.automation.tools.writers import CsvWriter
from thelma.automation.utils.base import VOLUME_CONVERSION_FACTOR
from thelma.automation.utils.base import add_list_map_element
from thelma.automation.utils.base import get_trimmed_string
from thelma.models.iso import ISO_STATUS
from thelma.models.iso import StockSampleCreationIso
from thelma.models.liquidtransfer import ExecutedWorklist

__docformat__ = 'reStructuredText en'

__all__ = ['StockSampleCreationExecutor',
           '_StockSampleCreationStockLogFileWriter',
           'StockSampleCreationStockTransferReporter']


class StockSampleCreationExecutor(StockTransferWriterExecutor):
    """
    Executes the worklist file for a pool stock sample creation ISO.
    This comprises both buffer dilution and stock transfer.

    **Return Value:** the updated ISO
    """
    NAME = 'Stock Sample Creation Executor'

    ENTITY_CLS = StockSampleCreationIso

    #: The barcode for the buffer source reservoir.
    BUFFER_RESERVOIR_BARCODE = 'buffer'

    _MODES = [StockTransferWriterExecutor.MODE_EXECUTE]

    def __init__(self, iso, user, **kw):
        """
        Constructor:

        :param iso: The stock sample creation ISO for which to execute the
            worklists.
        :type iso: :class:`thelma.models.iso.StockSampleCreationIso`

        :param user: The user conducting the execution.
        :type user: :class:`thelma.models.user.User`
        """
        StockTransferWriterExecutor.__init__(self, user=user, entity=iso,
<<<<<<< HEAD
                            mode=StockTransferWriterExecutor.MODE_EXECUTE, **kw)
=======
                            mode=StockTransferWriterExecutor.MODE_EXECUTE)
>>>>>>> eada41d8

        #: The stock sample creation layout for this ISO.
        self.__ssc_layout = None

        #: The :class:`IsoRackContainer` for each stock rack mapped onto
        #: rack marker.
        self.__rack_containers = None
        #: The stock rack that serves as target rack (:class:`IsoStockRack`).
        self.__pool_stock_rack = None

        #: The stock transfer worklist is the only worklist in the stock rack
        #: series.
        self.__stock_transfer_worklist = None

        #: The indices for the rack transfer jobs mapped onto the worklist
        #: they belong to.
        self.__rack_transfer_indices = None
<<<<<<< HEAD
        #: Positions without ISO positions (i.e. without transfer).
=======
#        #: Positions without ISO positions (i.e. without transfer).
>>>>>>> eada41d8
        self.__ignore_positions = None

    def reset(self):
        StockTransferWriterExecutor.reset(self)
        self.__ssc_layout = None
        self.__rack_containers = dict()
        self.__pool_stock_rack = None
        self.__stock_transfer_worklist = None
        self.__rack_transfer_indices = dict()
        self.__ignore_positions = []

    def _create_transfer_jobs(self):
        """
        Executes the pool creation worklists.
        """
        if not self.has_errors(): self.__get_layout()
        if not self.has_errors(): self.__get_racks()
        if not self.has_errors(): self.__create_buffer_transfer_job()
        if not self.has_errors(): self.__create_stock_transfer_jobs()

    def get_stock_sample_creation_layout(self):
        """
        Returns the working layout containing the molecule design pool ID data
        (for reporting).
        """
        return self._get_additional_value(self.__ssc_layout)

    def _check_input(self):
        """
        Checks the initialisation values.
        """
        StockTransferWriterExecutor._check_input(self)
        if not self.has_errors() and \
                                not self.entity.status == ISO_STATUS.QUEUED:
            msg = 'Unexpected ISO status: "%s"' % (self.entity.status)
            self.add_error(msg)

    def __get_layout(self):
        """
        Fetches the stock sample layout and sorts its positions into quadrants.
        """
        self.add_debug('Fetch stock sample layout ...')

        converter = StockSampleCreationLayoutConverter(log=self.log,
                                           rack_layout=self.entity.rack_layout)
        self.__ssc_layout = converter.get_result()

        if self.__ssc_layout is None:
            msg = 'Error when trying to convert stock sample creation ISO ' \
                  'layout.'
            self.add_error(msg)
        else:
            ssc_positions = self.__ssc_layout.get_positions()
            for rack_pos in get_positions_for_shape(RACK_SHAPE_NAMES.SHAPE_96):
                if not rack_pos in ssc_positions:
                    self.__ignore_positions.append(rack_pos)

    def __get_racks(self):
        """
        Fetches the ISO stock rack and the single molecule stock racks
        (barcodes for the single design racks are found in the worklist labels).
        """
        self.add_debug('Fetch stock racks ...')

        isrs = self.entity.iso_stock_racks
        for isr in isrs:
            label = isr.label
            label_values = self._run_and_record_error(
                        meth=LABELS.parse_stock_rack_label,
                        base_msg='Error when trying to parse stock rack ' \
                                 'label "%s"' % (isr.label),
                        error_types=IndexError,
                        **dict(stock_rack_label=label))
            if label_values is None: continue
            rack_marker = label_values[LABELS.MARKER_RACK_MARKER]
            if rack_marker == LABELS.ROLE_POOL_STOCK:
                if self.__pool_stock_rack is not None:
                    msg = 'There are several pool stock racks for this ISO!'
                    self.add_error(msg)
                    break
                self.__pool_stock_rack = isr
            else:
                rack_container = IsoRackContainer(rack=isr.rack,
                                 rack_marker=rack_marker, label=label)
                self.__rack_containers[rack_marker] = rack_container

        number_designs = self.entity.iso_request.number_designs
        exp_lengths = ((number_designs + 1), 2)
        if not len(isrs) in exp_lengths:
            msg = 'There is an unexpected number of stock racks ' \
                  'attached to this ISO (%i). There should be %s! ' \
                  % (len(isrs), self._get_joined_str(exp_lengths, is_strs=False,
                                          sort_items=False, separator=' or '))
            self.add_error(msg)
            return None
        elif self.__pool_stock_rack is None and not self.has_errors():
            msg = 'There is no pool stock rack for this ISO!'
            self.add_error(msg)
        elif self.__pool_stock_rack is not None:
            ws = self.__pool_stock_rack.worklist_series
            if len(ws) > 1:
                msg = 'The stock rack worklist series has an unexpected ' \
                      'length (%i instead of 1)!' % (len(ws))
                self.add_error(msg)
                return None
            self.__stock_transfer_worklist = ws.get_sorted_worklists()[0]

    def __create_buffer_transfer_job(self):
        """
        Creates the transfer job for the buffer worklist.
        """
        self.add_debug('Create buffer transfer jobs ...')

        worklist_series = self.entity.iso_request.worklist_series
        buffer_worklist = worklist_series.get_worklist_for_index(
                  StockSampleCreationWorklistGenerator.BUFFER_WORKLIST_INDEX)

        rs = get_reservoir_spec(RESERVOIR_SPECS_NAMES.FALCON_MANUAL)
        job_index = len(self._transfer_jobs)
        cdj = SampleDilutionJob(index=job_index,
                             planned_worklist=buffer_worklist,
                             target_rack=self.__pool_stock_rack.rack,
                             reservoir_specs=rs,
                             source_rack_barcode=self.BUFFER_RESERVOIR_BARCODE,
                             ignored_positions=self.__ignore_positions)
        self._transfer_jobs[job_index] = cdj

    def __create_stock_transfer_jobs(self):
        """
        Creates the transfer jobs for the pool creation. We do not need
        to regard potential empty (ignored) positions here, because the
        worklist creation is already based on the library layout.
        """
        self.add_debug('Create pool creation transfer jobs ...')

        for rack_container in self.__rack_containers.values():
            job_index = len(self._transfer_jobs)
            stj = SampleTransferJob(index=job_index,
                    planned_worklist=self.__stock_transfer_worklist,
                    target_rack=self.__pool_stock_rack.rack,
                    source_rack=rack_container.rack)
            self._transfer_jobs[job_index] = stj

    def _verify_stock_racks(self):
        """
        We convert the layouts separately because the layout have different
        types. Also the pool stock rack is checked separately because the
        referring tubes must all be empty.
        """
        self.__verify_pool_stock_rack()
        num_stock_racks = len(self.entity.iso_stock_racks)
<<<<<<< HEAD
        incompatible = []
=======
>>>>>>> eada41d8
        for isr in self.entity.iso_stock_racks:
            layout = None
            kw = dict(log=self.log, rack_layout=isr.rack_layout)
            rack_name = '%s (%s)' % (isr.rack.barcode, isr.label)
<<<<<<< HEAD
            if isr.label == self.__pool_stock_rack.label:
=======
            if isr == self.__pool_stock_rack:
>>>>>>> eada41d8
                continue # has been checked separately
            elif num_stock_racks == 2:
                converter_cls = SingleDesignStockRackLayoutConverter
            else:
                converter_cls = StockRackLayoutConverter
            converter = converter_cls(**kw)
            layout = converter.get_result()
            if layout is None:
                msg = 'Error when trying to convert stock rack layout for ' \
                      'rack %s!' % (rack_name)
                self.add_error(msg)
            else:
                verifier = StockRackVerifier(log=self.log, stock_rack=isr,
                                             stock_rack_layout=layout)
                compatible = verifier.get_result()
                if compatible is None:
                    msg = 'Error when trying to verify stock rack %s.' \
                           % (rack_name)
                    self.add_error(msg)
                elif not compatible:
<<<<<<< HEAD
                    incompatible.append(rack_name)

        if len(incompatible) > 0:
            msg = 'The following stock racks are not compatible: %s.' \
                   % (self._get_joined_str(incompatible))
            self.add_error(msg)
=======
                    msg = 'Stock rack %s does not match the expected layout.' \
                           % (rack_name)
                    self.add_error(msg)
>>>>>>> eada41d8

    def __verify_pool_stock_rack(self):
        """
        Makes sure there are empty tubes in all required positions and none
        in positions that must be empty.
        """
        converter = PoolCreationStockRackLayoutConverter(log=self.log,
                             rack_layout=self.__pool_stock_rack.rack_layout)
        layout = converter.get_result()
        if layout is None:
            msg = 'Error when trying to convert pool stock rack layout!'
            self.add_error(msg)
        else:
            additional_tubes = []
            non_empty_tube = []
            positions = layout.get_positions()
            tube_positions = set()
            rack = self.__pool_stock_rack.rack
            for tube in rack.containers:
                rack_pos = tube.location.position
                tube_positions.add(rack_pos)
                info = '%s (%s)' % (tube.barcode, rack_pos.label)
                if not rack_pos in positions:
                    additional_tubes.append(info)
                elif not tube.sample is None:
                    non_empty_tube.append(info)
            missing_tube = []
            for rack_pos in get_positions_for_shape(layout.shape):
                sr_pos = layout.get_working_position(rack_pos)
                if sr_pos is None:
                    continue
                elif rack_pos not in tube_positions:
                    missing_tube.append(rack_pos.label)

            if len(additional_tubes) > 0:
<<<<<<< HEAD
                msg = 'There are unexpected tubes in the pool stock rack ' \
                      '(%s): %s. Please remove them and try again.' \
                      % (rack.barcode, self._get_joined_str(additional_tubes))
=======
                msg = 'There unexpected tubes in the pool stock rack (%s): ' \
                      '%s. Please remove them and try again.' % (rack.barcode,
                      self._get_joined_str(additional_tubes))
>>>>>>> eada41d8
                self.add_error(msg)
            if len(non_empty_tube) > 0:
                msg = 'The following tubes in the pool stock rack (%s) are ' \
                      'not empty: %s. Please replace them by empty tubes and ' \
                      'try again.' % (rack.barcode,
                                      self._get_joined_str(non_empty_tube))
                self.add_error(msg)
            if len(missing_tube) > 0:
                msg = 'There are tubes missing in the following positions ' \
                      'of the pool stock rack (%s): %s.' % (rack.barcode,
                       self._get_joined_str(missing_tube))
                self.add_error(msg)

    def _check_for_previous_execution(self):
        if len(self.__stock_transfer_worklist.executed_worklists) > 0:
            msg = 'The stock transfer has already been executed before.'
            self.add_error(msg)

    def _extract_executed_stock_worklists(self, executed_worklists):
        """
        The worklists are recognized by label.
        """
        exp_label = self.__stock_transfer_worklist.label
        for ew in executed_worklists:
            if ew.planned_worklist.label == exp_label:
                self._executed_stock_worklists.append(ew)

    def _update_iso_status(self):
        self.entity.status = ISO_STATUS.DONE
        self.__create_stock_samples()

    def __create_stock_samples(self):
        """
        Converts the new pool samples into :class:`StockSample` entities.

        We also compare expected and found molecule designs again. This has
        in theory already been done by the verifier. However, we have done a
        transfer in between and we want to exclude the (slight) chance that
        something went wrong during this process since afterwards it will hardly
        be possible to reconstruct the course of events and in case of the
        stock we better double-check.
        """
        self.add_debug('Generate stock samples ...')

        mismatch = []
        diff_supplier = []

        for tube in self.__pool_stock_rack.rack.containers:
            sample = tube.sample
            if sample is None: continue
            # check whether expected pool
            rack_pos = tube.location.position
            ssc_pos = self.__ssc_layout.get_working_position(rack_pos)
            pool = ssc_pos.pool
            exp_mds = set()
            for md in pool: exp_mds.add(md.id)
            found_mds = set()
            suppliers = set()
            for sm in sample.sample_molecules:
                md_id = sm.molecule.molecule_design.id
                found_mds.add(md_id)
                suppliers.add(sm.molecule.supplier)
            if not exp_mds == found_mds:
                info = '%s (pool: %s, expected designs: %s, found designs: ' \
                       '%s)' % (rack_pos, pool,
                        self._get_joined_str(exp_mds, is_strs=False,
                                             separator='-'),
                        self._get_joined_str(found_mds, is_strs=False,
                                             separator='-'))
                mismatch.append(info)
                continue
            if len(suppliers) > 1:
                info = '%s (pool: %s, found: %s)' % (rack_pos, pool,
                       ', '.join(sorted([str(s.name) for s in suppliers])))
                diff_supplier.append(info)
                continue
            else:
                sample.convert_to_stock_sample()

        if len(mismatch) > 0:
            msg = 'The molecule designs for the following stock sample do ' \
                  'not match the expected designs for this sample. This ' \
                  'should not happen. Talk to the IT department, please. ' \
                  'Details: %s.' % (','.join(sorted(mismatch)))
            self.add_error(msg)
        if len(diff_supplier) > 0:
            msg = 'The designs for some of the pools originate from ' \
                  'different suppliers: %s.' \
                   % (', '.join(sorted(diff_supplier)))
            self.add_error(msg)

    #pylint: disable=W0613
    def _get_file_map(self, merged_stream_map, rack_transfer_stream):
        """
        We do not need to implement this method because printing mode is not
        not allowed anyway.
        """
        self.add_error('Printing mode is not allowed for this tool!')
<<<<<<< HEAD
    #pylint: disable=W0613


class StockSampleCreationStockTransferReporter(IsoStockTransferReporter):
    """
    A special reporter for stock sample creation ISOs.

    **Return Value:** The log file as stream (arg 0) and comment (arg 1)s
    """
    EXECUTOR_CLS = StockSampleCreationExecutor

    def __init__(self, executor, **kw):
        """
        Constructor:

        :param executor: The executor tool (after run has been completed).
        :type executor: :class:`_LabIsoWriterExecutorTool`
        """
        IsoStockTransferReporter.__init__(self, executor=executor, **kw)

        #: The stock sample creation layout for this ISO.
        self.__ssc_layout = None

    def reset(self):
        IsoStockTransferReporter.reset(self)
        self.__ssc_layout = None

    def _fetch_executor_data(self):
        IsoStockTransferReporter._fetch_executor_data(self)
        self.__ssc_layout = self.executor.get_stock_sample_creation_layout()
        self._check_input_class('layout', self.__ssc_layout,
                                StockSampleCreationLayout)

    def _set_ticket_id(self):
        """
        The ticket ID is attached to the stock sample creation ISO.
        """
        self._ticket_number = self.executor.entity.ticket_number

    def _get_sample_type_str(self):
        return 'new pooled stock samples'

    def _get_rack_str(self):
        """
        The rack string looks different, we use new ISO stock rack
        (instead of the preparation plate).
        """
        rack = self.executor.entity.iso_stock_racks[0].rack
        rack_str = 'New pool stock rack: %s' % (rack.barcode)
        return rack_str

    def _get_log_file_writer(self):
        """
        For stock sample creation ISOs we use a special writer, the
        :class:`StockSampleCreationStockLogFileWriter`.
        """
        writer = _StockSampleCreationStockLogFileWriter(log=self.log,
                    stock_sample_creation_layout=self.__ssc_layout,
                    executed_worklists=self._executed_stock_worklists)
        return writer


class _StockSampleCreationStockLogFileWriter(CsvWriter):
    """
    Creates a log file after each pool creation stock transfer. The log
    file contains molecule design pools, molecule designs, stock tube barcodes
    and volumes and the barcode and positions in the target rack.

    **Return Value:** file stream (CSV format)
    """
    NAME = 'Stock Sample Creation Stock Transfer Log File Writer'

    #: The index for the molecule design pool ID column.
    POOL_INDEX = 0
    #: The header for the molecule design pool ID column.
    POOL_HEADER = 'Pool ID'

    #: The index for the single molecule design pool ID column.
    MOLECULE_DESIGN_INDEX = 1
    #: The header for the molecule design pool ID column.
    MOLECULE_DESIGN_HEADER = 'Molecule Design ID'

    #: The index for the tube barcode column.
    TUBE_BARCODE_INDEX = 2
    #: The header for the tube barcode column.
    TUBE_BARCODE_HEADER = 'Stock Tube Barcode'

    #: The index for the volume column.
    VOLUME_INDEX = 3
    #: The header for the volume column.
    VOLUME_HEADER = 'Volume (ul)'

    #: The index for the target rack barcode column.
    TARGET_RACK_BARCODE_INDEX = 4
    #: The header for the target rack barcode column.
    TARGET_RACK_BARCODE_HEADER = 'Target Rack Barcode'

    #: The index for the target position column.
    TARGET_POSITION_INDEX = 5
    #: The header for the target position column.
    TARGET_POSITION_HEADER = 'Target Position'


    def __init__(self, stock_sample_creation_layout, executed_worklists, log):
        """
        Constructor:

        :param stock_sample_creation_layout: The working_layout containing the
            molecule design pool data.
        :type stock_sample_creation_layout: :class:`StockSampleCreationLayout`

        :param executed_worklists: The executed worklists that have been
            generated by the executor (mapped onto transfer job indices).
        :type executed_worklists: :class:`dict`

        :param log: The log to write into.
        :type log: :class:`thelma.ThelmaLog`
        """
        CsvWriter.__init__(self, log=log)

        #: The executed worklists that have been generated by the executor.
        self.executed_worklists = executed_worklists
        #: The working layout containing the molecule design pool data.
        self.stock_sample_creation_layout = stock_sample_creation_layout

        #: Stores the values for the molecule design pool ID column.
        self.__pool_values = None
        #: Stores the values for the single molecule design IDs column.
        self.__md_values = None
        #: Stores the values for the tube barcode column.
        self.__tube_barcode_values = None
        #: Stores the values for the volume column.
        self.__volume_values = None
        #: Stores the values for the target rack barcode column.
        self.__trg_rack_barcode_values = None
        #: Stores the values for the target position column.
        self.__trg_position_values = None

    def reset(self):
        CsvWriter.reset(self)
        self.__pool_values = []
        self.__md_values = []
        self.__tube_barcode_values = []
        self.__volume_values = []
        self.__trg_rack_barcode_values = []
        self.__trg_position_values = []

    def _init_column_map_list(self):
        """
        Creates the :attr:`_column_map_list`
        """
        self.add_info('Start log file generation ...')

        self.__check_input()
        if not self.has_errors(): self.__store_column_values()
        if not self.has_errors(): self.__generate_column_maps()

    def __check_input(self):
        """
        Checks the initialisation values.
        """
        self.add_debug('Check input values ...')

        self._check_input_list_classes('executed_worklist',
                            self.executed_worklists, ExecutedWorklist)

        self._check_input_class('stock sample creation layout',
                                self.stock_sample_creation_layout,
                                StockSampleCreationLayout)

    def __store_column_values(self):
        """
        Store the values for the columns.
        """
        self.add_debug('Store values ...')

        target_rack_map = dict()
        for ew in self.executed_worklists:
            for elt in ew.executed_liquid_transfers:
                target_rack_barcode = elt.target_container.location.rack.barcode
                if not target_rack_map.has_key(target_rack_barcode):
                    target_rack_map[target_rack_barcode] = []
                target_rack_map[target_rack_barcode].append(elt)

        barcodes = sorted(target_rack_map.keys())
        well_containers = set()

        for target_rack_barcode in barcodes:
            non_single_md_src_pool = []

            executed_transfers = target_rack_map[target_rack_barcode]
            pool_map = self.__get_sorted_executed_transfers(executed_transfers,
                                                            target_rack_barcode)
            if self.has_errors(): break

            pools = sorted(pool_map.keys(), cmp=lambda p1, p2:
                                            cmp(p1.id, p2.id))
            for pool in pools:
                elts = pool_map[pool]
                for elt in elts:
                    plt = elt.planned_liquid_transfer
                    self.__pool_values.append(get_trimmed_string(pool.id))
                    volume = plt.volume * VOLUME_CONVERSION_FACTOR
                    self.__volume_values.append(get_trimmed_string(volume))
                    self.__trg_rack_barcode_values.append(target_rack_barcode)
                    trg_label = plt.target_position.label
                    self.__trg_position_values.append(trg_label)

                    src_tube = elt.source_container
                    self.__tube_barcode_values.append(src_tube.barcode)
                    md_id = self.__get_molecule_design_id(src_tube)
                    if md_id is None:
                        info = '%s (rack %s)' % (src_tube.barcode,
                                                 target_rack_barcode)
                        non_single_md_src_pool.append(info)
                    else:
                        self.__md_values.append(get_trimmed_string(md_id))

            if len(non_single_md_src_pool) > 0:
                msg = 'Some source container contain more than one ' \
                      'molecule design: %s.' \
                       % (self._get_joined_str(non_single_md_src_pool))
                self.add_error(msg)

        if len(well_containers) > 0:
            msg = 'Some source containers in the worklists are wells: %s!' \
                   % (self._get_joined_str(well_containers))
            self.add_error(msg)

    def __get_sorted_executed_transfers(self, executed_transfers,
                                        target_rack_barcode):
        """
        Sorts the executed transfer of a worklist by pool and source
        tube barcode.
        """
        pool_map = dict()
        no_pools = set()

        for elt in executed_transfers:
            rack_pos = elt.target_container.location.position
            ssc_pos = self.stock_sample_creation_layout.get_working_position(
                                                                    rack_pos)
            if ssc_pos is None:
                info = '%s (rack %s)' % (rack_pos.label, target_rack_barcode)
                no_pools.add(info)
                continue
            pool = ssc_pos.pool
            add_list_map_element(pool_map, pool, elt)

        if len(no_pools) > 0:
            msg = 'Could not find molecule design pools for the following ' \
                  'target positions: %s.' % (self._get_joined_str(no_pools))
            self.add_error(msg)

        for pool, elts in pool_map.iteritems():
            elts.sort(cmp=lambda elt1, elt2: cmp(
                                            elt1.source_container.barcode,
                                            elt2.source_container.barcode))
        return pool_map

    def __get_molecule_design_id(self, tube):
        """
        Returns the molecule design for a single molecule design pool stock
        tube.
        """
        sms = tube.sample.sample_molecules
        if not len(sms) == 1: return None
        sm = sms[0]
        return sm.molecule.molecule_design.id

    def __generate_column_maps(self):
        """
        Initialises the CsvColumnParameters object for the
        :attr:`_column_map_list`.
        """
        pool_column = CsvColumnParameters(self.POOL_INDEX, self.POOL_HEADER,
                    self.__pool_values)
        md_column = CsvColumnParameters(self.MOLECULE_DESIGN_INDEX,
                    self.MOLECULE_DESIGN_HEADER, self.__md_values)
        tube_column = CsvColumnParameters(self.TUBE_BARCODE_INDEX,
                    self.TUBE_BARCODE_HEADER, self.__tube_barcode_values)
        volume_column = CsvColumnParameters(self.VOLUME_INDEX,
                    self.VOLUME_HEADER, self.__volume_values)
        rack_barcode_column = CsvColumnParameters(
                    self.TARGET_RACK_BARCODE_INDEX,
                    self.TARGET_RACK_BARCODE_HEADER,
                    self.__trg_rack_barcode_values)
        rack_position_column = CsvColumnParameters(self.TARGET_POSITION_INDEX,
                    self.TARGET_POSITION_HEADER, self.__trg_position_values)

        self._column_map_list = [pool_column, md_column, tube_column,
                                 volume_column, rack_barcode_column,
                                 rack_position_column]
=======
    #pylint: disable=W0613
>>>>>>> eada41d8
<|MERGE_RESOLUTION|>--- conflicted
+++ resolved
@@ -3,10 +3,7 @@
 
 AAB
 """
-<<<<<<< HEAD
 from thelma.automation.semiconstants import RACK_SHAPE_NAMES
-=======
->>>>>>> eada41d8
 from thelma.automation.semiconstants import RESERVOIR_SPECS_NAMES
 from thelma.automation.semiconstants import get_positions_for_shape
 from thelma.automation.semiconstants import get_reservoir_spec
@@ -14,16 +11,15 @@
 from thelma.automation.tools.iso.base import StockRackLayoutConverter
 from thelma.automation.tools.iso.base import StockRackVerifier
 from thelma.automation.tools.iso.base import StockTransferWriterExecutor
-from thelma.automation.semiconstants import RACK_SHAPE_NAMES
 from thelma.automation.tools.iso.poolcreation.base \
     import PoolCreationStockRackLayoutConverter
 from thelma.automation.tools.iso.poolcreation.base \
     import SingleDesignStockRackLayoutConverter
 from thelma.automation.tools.iso.poolcreation.base \
+    import StockSampleCreationLayout
+from thelma.automation.tools.iso.poolcreation.base \
     import StockSampleCreationLayoutConverter
 from thelma.automation.tools.iso.poolcreation.base import LABELS
-from thelma.automation.tools.iso.poolcreation.base \
-    import StockSampleCreationLayout
 from thelma.automation.tools.iso.poolcreation.generation \
     import StockSampleCreationWorklistGenerator
 from thelma.automation.tools.iso.tracreporting import IsoStockTransferReporter
@@ -73,11 +69,7 @@
         :type user: :class:`thelma.models.user.User`
         """
         StockTransferWriterExecutor.__init__(self, user=user, entity=iso,
-<<<<<<< HEAD
                             mode=StockTransferWriterExecutor.MODE_EXECUTE, **kw)
-=======
-                            mode=StockTransferWriterExecutor.MODE_EXECUTE)
->>>>>>> eada41d8
 
         #: The stock sample creation layout for this ISO.
         self.__ssc_layout = None
@@ -95,11 +87,7 @@
         #: The indices for the rack transfer jobs mapped onto the worklist
         #: they belong to.
         self.__rack_transfer_indices = None
-<<<<<<< HEAD
         #: Positions without ISO positions (i.e. without transfer).
-=======
-#        #: Positions without ISO positions (i.e. without transfer).
->>>>>>> eada41d8
         self.__ignore_positions = None
 
     def reset(self):
@@ -251,19 +239,12 @@
         """
         self.__verify_pool_stock_rack()
         num_stock_racks = len(self.entity.iso_stock_racks)
-<<<<<<< HEAD
         incompatible = []
-=======
->>>>>>> eada41d8
         for isr in self.entity.iso_stock_racks:
             layout = None
             kw = dict(log=self.log, rack_layout=isr.rack_layout)
             rack_name = '%s (%s)' % (isr.rack.barcode, isr.label)
-<<<<<<< HEAD
             if isr.label == self.__pool_stock_rack.label:
-=======
-            if isr == self.__pool_stock_rack:
->>>>>>> eada41d8
                 continue # has been checked separately
             elif num_stock_racks == 2:
                 converter_cls = SingleDesignStockRackLayoutConverter
@@ -284,18 +265,12 @@
                            % (rack_name)
                     self.add_error(msg)
                 elif not compatible:
-<<<<<<< HEAD
                     incompatible.append(rack_name)
 
         if len(incompatible) > 0:
             msg = 'The following stock racks are not compatible: %s.' \
                    % (self._get_joined_str(incompatible))
             self.add_error(msg)
-=======
-                    msg = 'Stock rack %s does not match the expected layout.' \
-                           % (rack_name)
-                    self.add_error(msg)
->>>>>>> eada41d8
 
     def __verify_pool_stock_rack(self):
         """
@@ -331,15 +306,9 @@
                     missing_tube.append(rack_pos.label)
 
             if len(additional_tubes) > 0:
-<<<<<<< HEAD
                 msg = 'There are unexpected tubes in the pool stock rack ' \
                       '(%s): %s. Please remove them and try again.' \
                       % (rack.barcode, self._get_joined_str(additional_tubes))
-=======
-                msg = 'There unexpected tubes in the pool stock rack (%s): ' \
-                      '%s. Please remove them and try again.' % (rack.barcode,
-                      self._get_joined_str(additional_tubes))
->>>>>>> eada41d8
                 self.add_error(msg)
             if len(non_empty_tube) > 0:
                 msg = 'The following tubes in the pool stock rack (%s) are ' \
@@ -438,7 +407,6 @@
         not allowed anyway.
         """
         self.add_error('Printing mode is not allowed for this tool!')
-<<<<<<< HEAD
     #pylint: disable=W0613
 
 
@@ -731,7 +699,4 @@
 
         self._column_map_list = [pool_column, md_column, tube_column,
                                  volume_column, rack_barcode_column,
-                                 rack_position_column]
-=======
-    #pylint: disable=W0613
->>>>>>> eada41d8
+                                 rack_position_column]