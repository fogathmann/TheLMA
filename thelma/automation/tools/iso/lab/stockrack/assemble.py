--- conflicted
+++ resolved
@@ -105,15 +105,8 @@
         :type include_dummy_output: :class:`bool`
         :default include_dummy_output: *False*
         """
-<<<<<<< HEAD
-        _StockRackAssigner.__init__(self,
-                                    entity=entity,
-                                    rack_barcodes=rack_barcodes,
-                                    **kw)
-=======
         _StockRackAssigner.__init__(self, entity=entity,
                                     rack_barcodes=rack_barcodes, **kw)
->>>>>>> 50365a55
 
         #: A list of barcodes from stock racks that shall not be used for
         #: molecule design picking.
