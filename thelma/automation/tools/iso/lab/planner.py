"""
This is so to say the brain module for lab ISO processing. Here it is decided
what sort of plates and layout we need.

AAB
"""
from math import ceil
from thelma.automation.semiconstants import PIPETTING_SPECS_NAMES
from thelma.automation.semiconstants import RESERVOIR_SPECS_NAMES
from thelma.automation.semiconstants import get_96_rack_shape
from thelma.automation.semiconstants import get_item_status_future
from thelma.automation.semiconstants import get_max_dilution_factor
from thelma.automation.semiconstants import get_min_transfer_volume
from thelma.automation.semiconstants import get_pipetting_specs
from thelma.automation.semiconstants import get_pipetting_specs_biomek
from thelma.automation.semiconstants import get_positions_for_shape
from thelma.automation.semiconstants import get_rack_specs_from_reservoir_specs
from thelma.automation.semiconstants import get_reservoir_spec
from thelma.automation.tools.base import BaseAutomationTool
from thelma.automation.tools.iso.jobcreator import IsoProvider
from thelma.automation.tools.iso.lab.base import DILUENT_INFO
from thelma.automation.tools.iso.lab.base import FinalLabIsoLayout
from thelma.automation.tools.iso.lab.base import FinalLabIsoPosition
from thelma.automation.tools.iso.lab.base import LABELS
from thelma.automation.tools.iso.lab.base import LabIsoPosition
from thelma.automation.tools.iso.lab.base import LabIsoPrepLayout
from thelma.automation.tools.iso.lab.base import LabIsoPrepPosition
from thelma.automation.tools.iso.lab.base import get_stock_takeout_volume
from thelma.automation.tools.stock.base import STOCK_DEAD_VOLUME
from thelma.automation.tools.stock.tubepicking import TubePicker
from thelma.automation.tools.worklists.base import get_dynamic_dead_volume
from thelma.automation.utils.base import CONCENTRATION_CONVERSION_FACTOR
from thelma.automation.utils.base import VOLUME_CONVERSION_FACTOR
from thelma.automation.utils.base import add_list_map_element
from thelma.automation.utils.base import are_equal_values
from thelma.automation.utils.base import get_trimmed_string
from thelma.automation.utils.base import is_larger_than
from thelma.automation.utils.base import is_smaller_than
from thelma.automation.utils.base import is_valid_number
from thelma.automation.utils.base import round_up
from thelma.automation.utils.iso import IsoRequestAssociationData
from thelma.automation.utils.iso import IsoRequestLayoutConverter
from thelma.automation.utils.iso import IsoRequestPosition
from thelma.automation.utils.layouts import FIXED_POSITION_TYPE
from thelma.automation.utils.layouts import FLOATING_POSITION_TYPE
from thelma.automation.utils.layouts import MOCK_POSITION_TYPE
from thelma.automation.utils.layouts import TransferTarget
from thelma.automation.utils.racksector import QuadrantIterator
from thelma.automation.utils.racksector import RackSectorTranslator
from thelma.models.iso import ISO_STATUS
from thelma.models.iso import LabIso
from thelma.models.iso import LabIsoRequest
from thelma.models.liquidtransfer import PlannedRackSampleTransfer
from thelma.models.liquidtransfer import PlannedSampleDilution
from thelma.models.liquidtransfer import PlannedSampleTransfer
from thelma.models.moleculedesign import MoleculeDesignPoolSet
from thelma.automation.tools.stock.base import STOCK_DEAD_VOLUME

__docformat__ = 'reStructuredText en'

__all__ = ['LabIsoBuilder',
           'LabIsoPlanner',
           '_PoolContainer',
           '_LayoutPlanner',
           'SectorPlanner',
           'RackPositionPlanner',
           'JobRackPositionPlanner',
           '_LocationContainer',
           'SectorContainer',
           'RackPositionContainer',
           '_LocationAssigner',
           'SectorLocationAssigner',
           'RackPositionLocationAssigner',
           'JobRackPositionAssigner',
           'get_transfer_volume',
           '_PlateContainer',
           'SectorPlateContainer',
           'RackPositionPlateContainer',
           'LibraryIsoBuilder',
           'LibraryIsoPlanner']


class LabIsoBuilder(object):
    """
    Helper storage class that collects all layout and planned transfer data.
    Once completed it can be used to generate ISOs, worklist series and
    ISO job preparation plates.

    Use :func:`create_isos` or :func:`create_job_preparation_plates` to create
    the entities once completed. The generates of the worklist series requires
    a special tool (:class:`LabIsoWorklistSeriesGenerator`).
    """

    def __init__(self, iso_request, excluded_racks, requested_tubes):
        """
        Constructor

        :param iso_request: The ISO request the ISOs shall belong to.
        :type iso_request: :class:`thelma.models.iso.LabIsoRequest`

        :param excluded_racks: A list of barcodes from stock racks that shall
            not be used for stock sample picking.
        :type excluded_racks: A list of rack barcodes

        :param requested_tubes: A list of barcodes from stock tubes that are
            supposed to be used.
        :type requested_tubes: A list of tube barcodes.
        """
        _LocationContainer.reset_counter()

        self.iso_request = iso_request
        #: The ticket ID for the experiment metadata the ISO request belongs to
        #: (is part of worklist and plate labels).
        self.ticket_number = self.iso_request.experiment_metadata.ticket_number
        #: A list of barcodes from stock racks that shall not be used for
        #: stock sample (molecule design pool) picking.
        self.__exluded_racks = excluded_racks
        if len(excluded_racks) < 1: self.__exluded_racks = None
        #: A list of barcodes from stock tubes that are supposed to be used
        #: (for fixed positions).
        self.__requested_tubes = requested_tubes
        if len(requested_tubes) < 1: self.__requested_tubes = None

        kw = dict(shape=iso_request.iso_plate_reservoir_specs.rack_shape)
        #: The layout for the ISO plates (:class:`LabIsoLayout`).
        self.final_iso_layout = FinalLabIsoLayout(**kw)
        #: The layouts for the preparation plates (:class:`LabIsoPrepLayout`)
        #: mapped onto plate markers.
        self.preparation_layouts = dict()
        #: The layouts for ISO job preparation plates
        #: (:class:`LabIsoPrepLayout`) mapped onto plate markers.
        self.job_layouts = dict()

        #: This is important to determine the origin of fixed samples.
        self.has_job_processing = False

        iso_plate_specs = get_rack_specs_from_reservoir_specs(
                          self.iso_request.iso_plate_reservoir_specs)
        #: The plate specs for the plates mapped onto plate markers (final plate
        #: specs are mapped onto the aliquot role marker of :class:`LABELS`).
        self.plate_specs = {LABELS.ROLE_FINAL : iso_plate_specs}

        #: The planned dilutions for each layout mapped onto plate markers.
        self.planned_dilutions = dict()
        #: The pipetting specs for the buffer worklists mapped onto target
        #: rack markers.
        self.dilution_pipetting_specs = dict()

        #: The planned transfers (container and rack) that take place within the
        #: same plate. The transfers are sorted by intraplate ancestor count.
        self.intraplate_transfers = dict()
        #: The planned transfers (container and rack) that lead from one plate
        #: to another. The transfers are sorted by source plate (priority 1)
        #: and target plate (priority 2).
        self.interplate_transfers = dict()

        #: The items status for new plates.
        self.__plate_status = get_item_status_future()
        #: The picked candidates for fixed pools mapped onto pools.
        self._fixed_candidates = None
        #: The floating candidates (in the order of the query result).
        self._floating_candidates = None
        #: The number of ISOs to be generated - in contrast to the ordered
        #: number this reflects the number that can actually be generated
        #: (taking into account the number of floating positions and
        #: candidates).
        self._isos_to_generate = None
<<<<<<< HEAD

        #: The number of stock racks required for job processing.
        self.__number_job_stock_racks = 0
=======
>>>>>>> 6d83229f

    def add_final_iso_plate_position(self, plate_pos):
        """
        Convenience method adding a new ISO plate position to the
        :attr:`iso_layout`.
        """
        self.final_iso_layout.add_position(plate_pos)

    def add_preparation_layout(self, plate_marker, prep_layout, plate_specs):
        """
        Adds a :class:`LabIsoPrepLayout` for a particular preparation plate
        and records the :class:`PlateSpecs`.
        """
        self.preparation_layouts[plate_marker] = prep_layout
        self.plate_specs[plate_marker] = plate_specs

    def add_job_preparation_layout(self, plate_marker, prep_layout,
                                   plate_specs):
        """
        Adds a :class:`LabIsoPrepLayout` for a particular ISO job
        preparation plate and records the :class:`PlateSpecs`.
        """
        self.job_layouts[plate_marker] = prep_layout
        self.plate_specs[plate_marker] = plate_specs

    def get_all_layouts(self):
        """
        Convenience functions returning all layouts mapped onto their
        plate markers.
        """
        layouts = {LABELS.ROLE_FINAL : self.final_iso_layout}
        layouts.update(self.preparation_layouts)
        layouts.update(self.job_layouts)
        return layouts

    def add_dilution(self, planned_sample_dilution, plate_marker):
        """
        Convenience function storing the planned dilution for the given
        plate marker.
        """
        add_list_map_element(self.planned_dilutions, plate_marker,
                             planned_sample_dilution)
<<<<<<< HEAD

=======
>>>>>>> 6d83229f

    def add_intraplate_transfer(self, planned_transfer, plate_marker,
                                intraplate_ancestor_count):
        """
        Adds the :class:`PlannedTransfer` to the intraplate transfer map.
        The intraplate ancestor count is the len of the ancestor line been
        located in the same plate. This number is important to maintain the
        order of the dilution series.
        """
        if self.intraplate_transfers.has_key(plate_marker):
            transfer_map = self.intraplate_transfers[plate_marker]
        else:
            transfer_map = dict()
            self.intraplate_transfers[plate_marker] = transfer_map

        add_list_map_element(transfer_map, intraplate_ancestor_count,
                             planned_transfer)

    def add_interplate_transfer(self, planned_transfer, source_plate_marker,
                                target_plate_marker):
        """
        Adds the :class:`PlannedTransfer` to the interplate map.
        """
        if self.interplate_transfers.has_key(source_plate_marker):
            transfer_map = self.interplate_transfers[source_plate_marker]
        else:
            transfer_map = dict()
            self.interplate_transfers[source_plate_marker] = transfer_map

        add_list_map_element(transfer_map, target_plate_marker,
                             planned_transfer)

    def _set_immutable_value(self, value, attr_name):
        """
        Sets an immutable attribute to a value or raises an error if the
        attribute has been set before.

        :param value: The value for the attribute.

        :param attr_name: The name of the attribute.
        :type attr_name: :class:`str`

        :raise AttributeError: If the candidates have been set before.
        """
        if not getattr(self, attr_name) is None:
            msg = 'The %s attribute has been set before!' % (attr_name)
            raise AttributeError(msg)

        setattr(self, attr_name, value)

    def set_fixed_candidates(self, fixed_candidates):
        """
        The tube candidates must be mapped onto pools.

        :param fixed_candidates: The fixed candidates mapped onto pools.
        :type fixed_candidates: :class:`dict`

        :raise AttributeError: If the candidates have been set before.
        """
        self._set_immutable_value(fixed_candidates, '_fixed_candidates')

    def set_floating_candidates(self, floating_candidates):
        """
        The tube candidate must be in the same order as returned by the
        optimizing query.

        :param floating_candidates: The tube candidates in query order.
        :type floating_candidates: :class:`list`

        :raise AttributeError: If the candidates have been set before.
        """
        self._set_immutable_value(floating_candidates, '_floating_candidates')

    def set_number_of_isos(self, number_isos):
        """
        Sets the number of ISOs to be generated - in contrast to the ordered
        number this reflects the number that can actually be generated
        (taking into account the number of floating positions and candidates).

        :param number_isos: The number of ISOs to be generated.
        :type number_isos: :class:`int`

        :raise AttributeError: If the number have been set before.
        """
        self._set_immutable_value(number_isos, '_isos_to_generate')

    def create_isos(self):
        """
        Creates new ISOs including all plates and layouts. The number of ISOs
        has been determined before during runner set up.
        """
        if self.has_job_processing:
            self.__distribute_pools_to_job_stock_racks()

        pool_set_type = None
        if not self._floating_candidates is None:
            pool_set_type = self.iso_request.molecule_design_pool_set.\
                            molecule_type

        isos = []
        while len(isos) < self._isos_to_generate:
            iso = self.__create_iso(pool_set_type)
            isos.append(iso)
            if not self._floating_candidates is None and \
                                    len(self._floating_candidates) < 1:
                break

        if len(isos) < self._isos_to_generate:
<<<<<<< HEAD
            msg = 'There are not enough floating tubes candidates to fill ' \
                  'all floating positions! This is a programming error. ' \
                  'Please contact the IT department.'
=======
            msg = 'There are enough floating tubes candidates to fill all ' \
                  'floating positions! This is a programming error. Please ' \
                  'contact the IT department.'
>>>>>>> 6d83229f
            raise ValueError(msg)

        return isos

    def __create_iso(self, pool_set_type):
        """
        Creates an ISO including ISO plates.
        """
        iso_number = LABELS.get_new_iso_number(self.iso_request)
        iso_label = LABELS.create_iso_label(ticket_number=self.ticket_number,
                                            iso_number=iso_number)

        final_layout = self.__create_layout_without_floatings(
                                                        self.final_iso_layout)
        floating_map = dict()
        pools = set()
        self._fill_final_plate_layout(final_layout, floating_map, pools)
        pool_set = None
        if len(pools) > 0:
            pool_set = MoleculeDesignPoolSet(molecule_type=pool_set_type,
                                             molecule_design_pools=pools)

        prep_layouts = self.__complete_iso_preparation_layouts(floating_map)
        iso_layouts = dict(prep_layouts, **{LABELS.ROLE_FINAL : final_layout})
<<<<<<< HEAD
        number_stock_racks = self.__distribute_pools_to_iso_stock_racks(
                                                                    iso_layouts)

=======
        number_stock_racks = self.distribute_pools_to_stock_racks(iso_layouts,
                                                                  for_job=False)
>>>>>>> 6d83229f
        iso = LabIso(label=iso_label, iso_request=self.iso_request,
                     number_stock_racks=number_stock_racks,
                     molecule_design_pool_set=pool_set,
                     rack_layout=final_layout.create_rack_layout(),
                     optimizer_excluded_racks=self.__exluded_racks,
                     optimizer_required_racks=self.__requested_tubes)
        self._add_final_iso_plates(iso)
        if len(prep_layouts) > 0:
            self.__create_iso_preparation_plates(iso, prep_layouts)
        return iso

    def _fill_final_plate_layout(self, iso_plate_layout, floating_map, pools):
        """
        Add additional positions to the final ISO layout (fixed and mock
        positions are already included).
        """
        for plate_pos in self.final_iso_layout.get_sorted_floating_positions():
            placeholder = plate_pos.molecule_design_pool
            if not floating_map.has_key(placeholder):
                if len(self._floating_candidates) < 1:
                    candidate = None
                else:
                    candidate = self._floating_candidates.pop(0)
                    floating_map[placeholder] = candidate
                    pools.add(candidate.get_pool())
            else:
                candidate = floating_map[placeholder]
            copy_pos = plate_pos.create_completed_copy(candidate)
            iso_plate_layout.add_position(copy_pos)

    def __create_layout_without_floatings(self, template_layout):
        """
        Helper function returning a copy of the given layout with fixed
        including stock tube data and mock positions.
        """
        copy_layout = template_layout.__class__(shape=template_layout.shape)
<<<<<<< HEAD
        pos_cls = template_layout.POSITION_CLS
=======
>>>>>>> 6d83229f
        for plate_pos in template_layout.working_positions():
            if plate_pos.is_fixed:
                candidate = self._fixed_candidates[
                                                plate_pos.molecule_design_pool]
                copy_pos = plate_pos.create_completed_copy(candidate)
            elif plate_pos.is_mock:
                copy_pos = pos_cls.create_mock_position(
                                       rack_position=plate_pos.rack_position,
                                       volume=plate_pos.volume)
<<<<<<< HEAD
            else:
                continue
=======
>>>>>>> 6d83229f
            copy_layout.add_position(copy_pos)

        return copy_layout

    def _add_final_iso_plates(self, iso):
        """
        Creates or attaches the final ISO plates to the given ISO.
        By default, we create and add :class:`IsoAliquotPlate` objects.
        """
        num_aliquots = self.iso_request.number_aliquots
        plate_specs = self.plate_specs[LABELS.ROLE_FINAL]

        for i in range(num_aliquots):
            plate_number = i + 1
            if num_aliquots == 1:
                plate_number = None
            plate_marker = LABELS.create_rack_marker(LABELS.ROLE_FINAL,
                                                     rack_number=plate_number)
            label = LABELS.create_rack_label(rack_marker=plate_marker,
                                             entity_label=iso.label)
            plate = plate_specs.create_rack(label=label,
                                            status=self.__plate_status)
            iso.add_aliquot_plate(plate=plate)

    def __complete_iso_preparation_layouts(self, floating_map):
        """
        Helper function creating a completed copy of an ISO preparation
        layout (with pools for floatings and stock data).
        """
        completed_layouts = dict()
        single_plate = (len(self.preparation_layouts) == 1)
        for plate_marker, prep_layout in self.preparation_layouts.iteritems():
            use_marker = self.__strip_plate_marker(plate_marker, single_plate)
            copy_layout = self.__create_layout_without_floatings(prep_layout)
            self.__add_floating_positions(prep_layout, copy_layout,
                                          floating_map)
            completed_layouts[use_marker] = copy_layout

        return completed_layouts

    def __create_iso_preparation_plates(self, iso, layouts):
        """
        Helper function creation an :class:`IsoPreparationPlate` for each
        layout.
        """
        for plate_marker, layout in layouts.iteritems():
            label = LABELS.create_rack_label(rack_marker=plate_marker,
                                             entity_label=iso.label)
            plate_specs = self.plate_specs[plate_marker]
            plate = plate_specs.create_rack(label=label,
                                            status=self.__plate_status)
            iso.add_preparation_plate(plate=plate,
                                  rack_layout=layout.create_rack_layout())

    def __strip_plate_marker(self, plate_marker, is_single_plate):
        """
        Helper method removing the plate number from a plate marker - only used
        if there is only one plate for a type.
        The keys for plate specs, layout and transfer lookups are replaced, too.
        """
        if not is_single_plate: return plate_marker

        value_parts = LABELS.parse_rack_marker(plate_marker)
<<<<<<< HEAD
        if not value_parts.has_key(LABELS.MARKER_RACK_NUM):
            # The adjustment has happened before
            return plate_marker
=======
>>>>>>> 6d83229f
        if not value_parts[LABELS.MARKER_RACK_NUM] == 1:
            return plate_marker

        role = value_parts[LABELS.MARKER_RACK_ROLE]
        self.__replace_marker(self.planned_dilutions, plate_marker, role)
<<<<<<< HEAD
        self.__replace_marker(self.dilution_pipetting_specs, plate_marker, role)
=======
>>>>>>> 6d83229f
        self.__replace_marker(self.intraplate_transfers, plate_marker, role)
        self.__replace_marker(self.interplate_transfers, plate_marker, role)
        self.__replace_marker(self.plate_specs, plate_marker, role)
        self.__replace_marker(self.preparation_layouts, plate_marker, role)
        self.__replace_marker(self.job_layouts, plate_marker, role)
        return role

    def __replace_marker(self, lookup_map, old_marker, new_marker):
        """
        Changes the plate marker key in the transfer, layout or specs lookups.
        Is invoked if there is only one plate for a certain role (since in
        this case we strip the rack number from the plate marker).
        """
        if lookup_map.has_key(old_marker):
            lookup_map[new_marker] = lookup_map[old_marker]
            del lookup_map[old_marker]


    def __add_floating_positions(self, template_layout, copy_layout,
                                 floating_map):
        """
        Uses the floating map from the final ISO layout completion. For
        placeholders that are not in the map we do not create positions
        (we assume to have run out of tube candidates).
        """
        for plate_pos in template_layout.get_sorted_floating_positions():
            placeholder = plate_pos.molecule_design_pool
            if not floating_map.has_key(placeholder): continue
            candidate = floating_map[placeholder]
            copy_pos = plate_pos.create_completed_copy(candidate)
            copy_layout.add_position(copy_pos)

    def complete_job_preparation_plates(self):
        """
        Returns a completed copy of an ISO job preparation layout (with stock
        data).
        The potential removal of rack numbers in plate markers (if there
        is only one plate for this role) has been taken place before in the
        :func:`create_isos` method, because the worklist series generation
        takes place before the job plate preparation and requires to use
        the same rack markers.
        """
        completed_layouts = dict()
        for plate_marker, layout in self.job_layouts.iteritems():
            copy_layout = self.__create_layout_without_floatings(layout)
            completed_layouts[plate_marker] = copy_layout

        return completed_layouts

    def create_job_preparation_plates(self, iso_job, layouts):
        """
        Creates the job preparation plates each layout.
        """
        for plate_marker, layout in layouts.iteritems():
            plate_specs = self.plate_specs[plate_marker]
            label = LABELS.create_rack_label(rack_marker=plate_marker,
                                             entity_label=iso_job.label)
            plate = plate_specs.create_rack(label=label,
                                            status=self.__plate_status)
            iso_job.add_preparation_plate(plate=plate,
                                      rack_layout=layout.create_rack_layout())

    def __distribute_pools_to_job_stock_racks(self):
        """
        Attaches stock rack marker to the starting positions in layouts.
        We try to exploit the stock rack capacity.

        This must be invoked before ISO generation to make the stock rack
        information available for the ISO layouts.
        """
        if len(self.job_layouts) == 1:
            self.__strip_plate_marker(self.job_layouts.keys()[0], True)

        layouts = self.get_all_layouts()
        positions = dict()
        for plate_marker, layout in layouts.iteritems():
            is_final_plate = (plate_marker == LABELS.ROLE_FINAL)
            for plate_pos in layout.working_positions():
                if not plate_pos.is_fixed: continue
                if not self.__accept_starting_well(plate_pos, is_final_plate,
                                                   True): continue
                add_list_map_element(positions, plate_pos.molecule_design_pool,
                                     plate_pos)

        self.__number_job_stock_racks = \
                                self.__assign_position_stock_racks(positions, 0)

    def get_number_job_stock_racks(self):
        """
        Returns the number of stock racks for the ISO job.
        Assumes the referring calculations (part of :func:`create_isos`)
        have taken place before.
        """
        return self.__number_job_stock_racks

    def __distribute_pools_to_iso_stock_racks(self, layouts):
        """
        Attaches stock rack marker to the starting position in the passed
        layouts. Sector positions (= positions transferred via the CyBio)
        gain an own stock rack for each distinct sector since all samples
        have to be transferred together. For all other positions we try
        to exploit the stock rack capacity.
        """
        stock_rack_count = self.__number_job_stock_racks
        pos_map = dict()

        for plate_marker, layout in layouts.iteritems():
            is_final_plate = (plate_marker == LABELS.ROLE_FINAL)
<<<<<<< HEAD
            sector_map = layout.get_sector_map()
            stock_rack_count = self.__assign_sector_stock_racks(
                               stock_rack_count, sector_map, False,
                               is_final_plate)
            if not sector_map.has_key(layout.NO_SECTOR_MARKER): continue
            remaining_positions = sector_map[layout.NO_SECTOR_MARKER]
            for plate_pos in remaining_positions:
                if not self.__accept_starting_well(plate_pos, is_final_plate,
                                                   False): continue
                add_list_map_element(pos_map, plate_pos.molecule_design_pool,
                                     plate_pos)
=======
            if for_job:
                for plate_pos in layout.working_positions():
                    if not plate_pos.is_fixed: continue
                    if not plate_pos.from_job == for_job: continue
                    add_list_map_element(pos_map, plate_pos.molecule_design_pool,
                                         plate_pos)
            else:
                sector_map = layout.get_sector_map()
                stock_rack_count = self.__assign_sector_stock_racks(
                                        stock_rack_count, sector_map, for_job,
                                        is_final_plate)
                if not sector_map.has_key(layout.NO_SECTOR_MARKER): continue
                remaining_positions = sector_map[layout.NO_SECTOR_MARKER]
                for plate_pos in remaining_positions:
                    if not self.__accept_starting_well(plate_pos, is_final_plate,
                                                       for_job): continue
                    add_list_map_element(pos_map, plate_pos.molecule_design_pool,
                                         plate_pos)
>>>>>>> 6d83229f

        if len(pos_map) > 0:
            stock_rack_count = self.__assign_position_stock_racks(pos_map,
                                                              stock_rack_count)

        return (stock_rack_count - self.__number_job_stock_racks)

    def __assign_position_stock_racks(self, pos_map, current_rack_count):
        """
        Assigns stock rack markers to ISO plate starting positions that are
        not transferred by the CyBio but independently for each position.
        We exploit the capacity of the stock racks.
        """
        shape96 = get_96_rack_shape()
        stock_rack_positions = {}
        for pool in sorted(pos_map.keys()):
            used_rack = None
            for rack_marker in sorted(stock_rack_positions.keys()):
                if stock_rack_positions[rack_marker] > 0:
                    used_rack = rack_marker
                    break
            if used_rack is None:
                used_rack = self.__create_stock_rack_marker(
                                                    current_rack_count)
                current_rack_count += 1
                num_positions = shape96.size
                stock_rack_positions[used_rack] = num_positions
            plate_positions = pos_map[pool]
            for plate_pos in plate_positions:
                plate_pos.stock_rack_marker = used_rack
            stock_rack_positions[used_rack] -= 1

        return current_rack_count

    def __assign_sector_stock_racks(self, rack_count, sector_map, from_job,
                                    is_final_plate):
        """
        Assigns stock rack markers to ISO plate starting positions that are
        transferred by the CyBio (i.e. that have a sector index).
        Since all samples of a stock rack are transferred together there must
        not be other samples in the stock racks and the rack contents cannot
        be condensed.
        If there are floating positions, controls are covered by the job and
        are not regarded.
        """
        # We figure out if a sector is already covered might comparing the
        # pool IDs of the first floating positions or the last position at all.
        sector_hash = dict()

        for sector_index in sorted(sector_map.keys()):
            if sector_index == LabIsoPrepLayout.NO_SECTOR_MARKER: continue
            positions = sector_map[sector_index]

            hash_value = ''
            for plate_pos in positions:
                if plate_pos.stock_tube_barcode is None: continue
                if not self.__accept_starting_well(plate_pos, is_final_plate,
                                                   from_job): continue
                hash_value += '%s' % (plate_pos.molecule_design_pool)
            if len(hash_value) < 1: continue

            if sector_hash.has_key(hash_value):
                rack_marker = sector_hash[hash_value]
            else:
                rack_marker = self.__create_stock_rack_marker(rack_count)
                rack_count += 1
                sector_hash[hash_value] = rack_marker
            for plate_pos in positions:
                if plate_pos.is_fixed and plate_pos.stock_tube_barcode is None:
                    continue
                plate_pos.stock_rack_marker = rack_marker

        return rack_count

    def __create_stock_rack_marker(self, current_rack_count):
        """
        Helper function incrementing the stock rack count and create a new
        rack marker.
        """
        current_rack_count += 1
        plate_marker = LABELS.create_rack_marker(LABELS.ROLE_STOCK,
                                                 current_rack_count)
        return plate_marker

    def __accept_starting_well(self, plate_pos, from_final_plate, from_job):
        """
        Helper function determining whether a plate position is accepted as
        starting well. In final plate positions we have to regard whether a
        position originates from job or ISO processing.
        """
<<<<<<< HEAD
        if not plate_pos.stock_rack_marker in (None, plate_pos.TEMP_STOCK_DATA):
            return False
=======
>>>>>>> 6d83229f
        if plate_pos.stock_tube_barcode is None: return False
        if not from_final_plate: return True
        return (plate_pos.from_job == from_job)

    def __str__(self):
        return self.ticket_number

    def __repr__(self):
        str_format = '<%s %s>'
        params = (self.__class__.__name__, self.ticket_number)
        return str_format % params


class LabIsoPlanner(IsoProvider):
    """
    Creates an :class:`LabIsoBuilder` that can be used to generate lab ISOs.
    Also tube picking is done here.

    **Return Value:** :class:`LabIsoBuilder`
    """

    NAME = 'Lab ISO Planner'

    #: The class of the builder  generated by this planner.
    _BUILDER_CLS = LabIsoBuilder

    #: The CyBio is only used if it would transfer at the least the given
    #: number of pools.
    _MIN_CYBIO_TRANSFER_NUMBER = 30

    def __init__(self, log, iso_request, number_isos,
                       excluded_racks=None, requested_tubes=None):
        """
        Constructor:

        :param log: The log to record events.
        :type log: :class:`thelma.ThelmaLog`

        :param iso_request: The ISO request containing the ISO layout for the
            ISO (and experiment metadata with the molecule design pools).
        :type iso_request: :class:`thelma.models.iso.IsoRequest`

        :param number_isos: The number of ISOs ordered.
        :type number_isos: :class:`int`

        :param excluded_racks: A list of barcodes from stock racks that shall
            not be used for stock sample picking.
        :type excluded_racks: A list of rack barcodes

        :param requested_tubes: A list of barcodes from stock tubes that are
            supposed to be used.
        :type requested_tubes: A list of tube barcodes.
        """
        IsoProvider.__init__(self, log=log, iso_request=iso_request,
                             number_isos=number_isos,
                             excluded_racks=excluded_racks,
                             requested_tubes=requested_tubes)

        #: Contains the data about the ordered plate layout - the information
        #: are not specific to a particular ISO.
        self._iso_request_layout = None
        #: This builder collects all data and is then used to generate
        #: layouts and worklists.
        self._builder = None

        #: The :class:`_PoolContainer` objects for mock, floating and fixed
        #: positions.
        self.__pool_containers = None
        #: The number of ISOs we can acutally create taking into account the
        #: the number of available floating pool candidates (if there are any).
        self._real_number_isos = None

        #: The pool container contains the mock positions.
        self.__mock_container = None

        # == Floating position values ==

        #: Do we have floating positions?
        self._has_floatings = None

        #: The number of floating positions in the ISO request layout.
        self.__number_floatings = None
        #: The floating pools for which to pick tubes.
        self._queued_pools = None
        #: The pool containers for all floating pools.
        self.__floating_pool_containers = None
        #: The stock concentration for floating pools *in nM*.
        self.__floating_stock_conc = None

        # == Data related to rack sectors ==

        #: Contains the data for the different rack sectors - we only get
        #: this if it is possible to use the CyBio.
        self.__association_data = None
        #: This flag is set to *True* if association would be possible but is
        #: aborted due to too less transfers (see _MIN_CYBIO_TRANSFER_NUMBER).
        self.__cybio_use_aborted = None
        #: Applies only if we can work with rack sectors
        #: (see :attr:`__association_data`). Are controls part of the sector
        #: handling (*True*) or do they have to handled completely separate
        #: (*False*)?
        self.__controls_in_quadrants = None

        # == Data related to ISO jobs ==

        #: The pool containers for all fixed positions covered by the job
        #: (happens if we have flaoting positions). These pool containers
        #: contain both final and preparation positions. If controls are
        #: also part of the sector preparation they are only starting wells.
        self.__job_pool_containers = None

    def reset(self):
        IsoProvider.reset(self)
        self._iso_request_layout = None
        self._builder = None
        self.__pool_containers = []
        self._real_number_isos = None
        self.__mock_container = None
        self._has_floatings = None
        self.__number_floatings = 0
        self._queued_pools = dict()
        self.__floating_pool_containers = dict()
        self.__floating_stock_conc = None
        self.__association_data = None
        self.__cybio_use_aborted = False
        self.__controls_in_quadrants = None
        self.__job_pool_containers = dict()

    def _collect_iso_data(self):
        builder_kw = dict(iso_request=self.iso_request,
                          excluded_racks=self.excluded_racks,
                          requested_tubes=self.requested_tubes)
        self._builder = self._BUILDER_CLS(**builder_kw)
        if not self.has_errors(): self.__get_iso_request_layout()
        if not self.has_errors(): self._analyse_iso_request()
        if not self.has_errors(): self._assign_sectors()
        if not self.has_errors(): self._assign_iso_specific_rack_positions()

        if self._has_floatings and not self.has_errors():
            self.__find_floating_candidates()
        if not self.has_errors():
            self._builder.set_number_of_isos(self._real_number_isos)
<<<<<<< HEAD
        if not self.has_errors() and self._builder.has_job_processing:
=======
        if not self.has_errors() and self._has_floatings:
>>>>>>> 6d83229f
            self.__assign_job_positions()

        if not self.has_errors(): self.__assign_mock_positions()
        if not self.has_errors(): self.__find_fixed_candidates()

        if not self.has_errors():
            self.return_value = self._builder
            self.add_info('ISO builder completed.')

    def __get_iso_request_layout(self):
        """
        Converts the rack layout of the ISO request into a
        :class:`IsoRequestLayout`.
        """
        self.add_debug('Convert ISO request layout ...')

        converter = IsoRequestLayoutConverter(log=self.log,
                                    rack_layout=self.iso_request.rack_layout)
        self._iso_request_layout = converter.get_result()

        if self._iso_request_layout is None:
            msg = 'Error when trying to convert ISO request layout.'
            self.add_error(msg)

    def _analyse_iso_request(self):
        """
        Creates some attribute short cuts references for convenience,
        creates pool containers for all pools and determines some basic data
        concerning floating positions.
        """
        self.add_debug('Analyse ISO request ...')

        self._collect_pools()
        self._has_floatings = (self.__number_floatings > 0)
        if self._has_floatings:
            pool_set = self.iso_request.molecule_design_pool_set
            if pool_set is None or len(pool_set) < 1:
                msg = 'There are no molecule design pools in the molecule ' \
                      'design pool set although there are floating positions!'
                self.add_error(msg)
            else:
                self.__find_queued_pools()
                for pool in pool_set:
                    # We cannot use the molecule type, because the stock
                    # concentration also depends on the number of designs.
                    # The stock concentration must be equal for all members of the
                    # set therefore we can pick an arbitrary member.
                    self.__floating_stock_conc = round(pool.\
                                        default_stock_concentration \
                                        * CONCENTRATION_CONVERSION_FACTOR, 1)
                    break
                for pool_container in self.__floating_pool_containers.values():
                    pool_container.stock_concentration = \
                                                    self.__floating_stock_conc

        else:
            if self.number_isos > 1:
                msg = 'You have requested %i ISOs. The system will only ' \
                      'generate 1 ISO though, because there are no ' \
                      'floating positions for this ISO request.' \
                       % (self.number_isos)
                self.add_warning(msg)
            self._real_number_isos = 1

    def _collect_pools(self):
        """
        Generates a :class:`_PoolContainer` for mock, floating and fixed pools
        in the ISO request layout. The container is a convenience storage class.
        We also count the number of floating positions.
        """
        container_map = dict()
        for ir_pos in self._iso_request_layout.get_sorted_working_positions():
            if ir_pos.is_library: continue
            pool = ir_pos.molecule_design_pool
            if container_map.has_key(pool):
                pool_container = container_map[pool]
                pool_container.add_target_working_position(ir_pos)
            else:
                stock_conc = ir_pos.stock_concentration
                if ir_pos.is_floating:
                    self.__number_floatings += 1
                pool_container = _PoolContainer(pool=pool,
                                           position_type=ir_pos.position_type,
                                           stock_concentration=stock_conc)
                pool_container.add_target_working_position(ir_pos)
                container_map[pool] = pool_container
                self.__pool_containers.append(pool_container)
                if ir_pos.is_floating:
                    self.__floating_pool_containers[pool] = pool_container
                elif ir_pos.is_mock:
                    self.__mock_container = pool_container

        conc_too_high = []
        for pool_container in self.__pool_containers:
            stock_conc = pool_container.stock_concentration
            if stock_conc is None: continue
            for ir_pos in pool_container.target_working_positions:
                iso_conc = ir_pos.iso_concentration
                if is_larger_than(iso_conc, stock_conc):
                    info = '%s (ISO: %s nM, stock: %s nM)' \
                            % (ir_pos.rack_position,
                               get_trimmed_string(iso_conc),
                               get_trimmed_string(stock_conc))
                    conc_too_high.append(info)
        if len(conc_too_high) > 0:
            msg = 'The ISO concentration for some positions is larger than ' \
                  'the stock concentration for the pool: %s.' \
                   % (', '.join(conc_too_high))
            self.add_error(msg)

    def __find_queued_pools(self):
        """
        Finds the pools to be created that are still in the queue.
        All molecule design pools from the ISO request that are not part
        of an ISO yet, are used. Cancelled ISOs are ignored.
        """
        used_pools = set()
        for iso in self.iso_request.isos:
            if iso.status == ISO_STATUS.CANCELLED:
                continue
            if iso.molecule_design_pool_set is None:
                continue
            used_pools.update(
                        iso.molecule_design_pool_set.molecule_design_pools)

        pool_set = self.iso_request.molecule_design_pool_set
        queued_pools = pool_set.molecule_design_pools.difference(used_pools)
        for pool in queued_pools: self._queued_pools[pool.id] = pool

        if len(self._queued_pools) < 1:
            msg = 'There are no unused molecule design pools left!'
            self.add_error(msg)
            return None

    def _assign_sectors(self):
        """
        Floating positions (and fixed ones if possible) are sorted into sectors.
        The sector association check both ISO volumes and ISO concentrations
        for compatibility.
        After that we determine preparation routes (using the CyBio).
        In some cases (only one position per pool, uniform ISO concentrations
        and ISO volumes) we can also use the CyBio to prepare 96-well plates.
        """
        self.add_debug('Assign ISO sectors ...')

        shape_size = self.iso_request.iso_plate_reservoir_specs.rack_shape.size
        if shape_size == 384:
            if self._has_floatings: self.__try_sorting_into_sectors_384()
        else:
            self.__try_sorting_into_sectors_96()

        if not self.has_errors() and not self.__association_data is None:
            if shape_size == 384: self._builder.has_job_processing = True
            sector_map = self.__get_sector_positions()
            planner = SectorPlanner(log=self.log,
                             iso_request=self.iso_request,
                             builder=self._builder,
                             association_data=self.__association_data,
                             sector_positions=sector_map,
                             stock_concentration=self.__floating_stock_conc)
            self._builder = planner.get_result()
            if self._builder is None:
                msg = 'Error when trying to plan sector routes.'
                self.add_error(msg)

    def __try_sorting_into_sectors_384(self):
        """
        Tries to sort the floating positions (and fixed ones if possible)
        into sectors. If there are floating positions in the ISO request
        layout, sorting has to be possible.
        """
        self.__find_association()
        if self._has_floatings and self.__association_data is None and \
                                                not self.__cybio_use_aborted:
            msg = 'The values for the floating positions (ISO volume ' \
                  'and ISO concentration) for the floating positions ' \
                  'in the ISO request layout do not comply to the rack ' \
                  'sectors! In the current layout samples would be ' \
                  'treated differently!'
            self.add_error(msg)
        elif not self.__controls_in_quadrants is None and \
                 (not self.iso_request.process_job_first == \
                                            self.__controls_in_quadrants):
            msg = 'The order of job and ISO processing has been ' \
                  'changed (from %s to %s - "True" means job first).' \
                  % (self.iso_request.process_job_first,
                     self.__controls_in_quadrants)
            self.add_warning(msg)
            self.iso_request.process_job_first = self.__controls_in_quadrants

    def __try_sorting_into_sectors_96(self):
        """
        If each pools occurs only once and if all ISO volumes, concentrations
        and stock concentrations are the same, we can also use a CyBio.
        """
        compatible = True
        stock_concentration = None
        for pool_container in self.__pool_containers:
            if pool_container.position_type == MOCK_POSITION_TYPE: continue
            if len(pool_container) > 1:
                compatible = False
                break
            stock_conc = pool_container.stock_concentration
            if stock_concentration is None:
                stock_concentration = round(stock_conc, 1)
            elif not are_equal_values(stock_conc, stock_concentration):
                compatible = False
                break

        if compatible:
            if self.__floating_stock_conc is None:
                self.__floating_stock_conc = stock_concentration
            self.__find_association()

    def __find_association(self):
        """
        Sets :attr:`__association_data` and :attr:`__controls_in_quadrants`
        if association is possible.
        Setting the :attr:`__association_data` activates the use of the
        CyBio. The activation only takes place though, if the number of
        pools to be transferred by it is at least equal to
        :attr:`_MIN_CYBIO_TRANSFER_NUMBER`.
        """
        association_data, regard_controls = IsoRequestAssociationData.\
                    find(log=self.log, layout=self._iso_request_layout)

        if not association_data is None:
            if regard_controls:
                modifier = 0
                if not self.__mock_container is None: modifier = 1
                num_pools = len(self.__pool_containers) - modifier
                type_str = 'fixed and floating'
            else:
                num_pools = len(self.__floating_pool_containers)
                type_str = 'floating'
            if num_pools < self._MIN_CYBIO_TRANSFER_NUMBER:
                msg = 'It would be possible to use the CyBio to transfer %s ' \
                      'positions, but since there are only %i pools to be ' \
                      'transferred the use of the CyBio is disabled ' \
                      '(current limit: %i pools).' \
                      % (type_str, num_pools, self._MIN_CYBIO_TRANSFER_NUMBER)
                self.add_warning(msg)
                self.__cybio_use_aborted = True
                self._builder.has_job_processing = True
            else:
                self.__association_data = association_data
                self.__controls_in_quadrants = regard_controls

    def __get_sector_positions(self):
        """
        Sorts the positions that are covered by the sector preparations
        into sectors.
        """
        number_sectors = self.__association_data.number_sectors
        quadrant_irs = QuadrantIterator.sort_into_sectors(
                                  self._iso_request_layout, number_sectors)
        sector_map = dict()
        for sector_index, ir_positions in quadrant_irs.iteritems():
            positions = []
            for ir_pos in ir_positions:
                if ir_pos.is_floating or \
                            (ir_pos.is_fixed and self.__controls_in_quadrants):
                    positions.append(ir_pos)
            if len(positions) < 1: continue
            sector_map[sector_index] = positions

        return sector_map

    def _assign_iso_specific_rack_positions(self):
        """
        Determines ISO-specific positions that are covered by neither the
        sector preparation nor the ISO job preparation. This can be floating
        positions for 96-well plates or controls (fixed) for positions in
        layouts without floating positions.
        If there such positions we determine a preparation route for them.
        """
        self.add_debug('Assign ISO rack positions ...')

        regard_controls = True
        if self.__controls_in_quadrants: regard_controls = False
        if self._has_floatings: regard_controls = False

        if regard_controls or self.__cybio_use_aborted:
            containers = []

            for pool_container in self.__pool_containers:
                pos_type = pool_container.position_type
                if self.__cybio_use_aborted and \
                                            pos_type == FLOATING_POSITION_TYPE:
                    containers.append(pool_container)
                elif regard_controls and pos_type == FIXED_POSITION_TYPE:
                    containers.append(pool_container)

            if len(containers) > 1:
                planner = RackPositionPlanner(log=self.log,
                                    iso_request=self.iso_request,
                                    builder=self._builder,
                                    pool_containers=containers)
                self._builder = planner.get_result()
                if self._builder is None:
                    msg = 'Error when trying to plan rack position routes.'
                    self.add_error(msg)

    def __find_floating_candidates(self):
        """
        Runs the tube picker for the floating pools. The tube candidates are
        stored in query return order, but we use the pool-based lookup
        provided by the tube picker to determine the number of ISOs we will
        create.
        """
        self.add_debug('Find candidates for floatings ...')

        floating_take_out_vol = self.__determine_floating_take_out_volume()
        if not self.has_errors():
            tube_picker = TubePicker(log=self.log,
                 molecule_design_pools=self._queued_pools.values(),
                 stock_concentration=self.__floating_stock_conc,
                 take_out_volume=floating_take_out_vol,
                 excluded_racks=self.excluded_racks,
                 requested_tubes=self.requested_tubes)
            sorted_candidates = tube_picker.get_result()
            if sorted_candidates is None:
                msg = 'Error when trying to find floating tube candidates!'
                self.add_error(msg)
            else:
                all_floating_candidates = tube_picker.get_unsorted_candidates()
                for candidate in all_floating_candidates:
                    candidate.set_pool(self._queued_pools[candidate.pool_id])
                num_isos = int(ceil(float(len(sorted_candidates)) \
                                / self.__number_floatings))
                self._real_number_isos = min(num_isos, self.number_isos)
                if not self._real_number_isos == self.number_isos:
                    msg = 'You have requested %i ISOs. The system will only ' \
                          'generate %i ISO though, because there are no more ' \
                          'floating positions left for this ISO request.' \
                          % (self.number_isos, self._real_number_isos)
                    self.add_warning(msg)
                self._builder.set_floating_candidates(all_floating_candidates)

    def __determine_floating_take_out_volume(self):
        """
        This is the volume that has to be taken from the stock (stock
        dead volume is *not* included). If there is sector data available
        all floating data is included in these containers. Otherwise, we
        have to search the rack position containers.
        Before starting the calculation we sure that the volume of the
        first source container for each pool (= starting container) are equal
        for all floating positions.
        """
        layouts = self._builder.get_all_layouts()
        pool_volumes = dict()

        for layout in layouts.values():
            for plate_pos in layout.working_positions():
                if not plate_pos.is_floating: continue
                if plate_pos.stock_tube_barcode is None: continue
                volume = plate_pos.volume
                take_out_vol = get_stock_takeout_volume(
                            stock_concentration=self.__floating_stock_conc,
                            final_volume=volume,
                            concentration=plate_pos.concentration)
                pool = plate_pos.molecule_design_pool
                if not pool_volumes.has_key(pool):
                    pool_volumes[pool] = 0
                pool_volumes[pool] += take_out_vol

        volumes = set(pool_volumes.values())
        if len(volumes) > 1:
            msg = 'There are different volumes to be taken from the stock ' \
                  'for the floating positions. This is an programming error. ' \
                  'Please talk to Anna.'
            self.add_error(msg)
        else:
            return pool_volumes.values()[0]

    def __assign_job_positions(self):
        """
        Determines the preparation routes for fixed positions (controls) in
        an case with floating positions. These samples are prepared via the
        ISO job and are shared by all ISOs of this job.
        """
        self.add_debug('Assign ISO Job rack positions ...')

        if self.__controls_in_quadrants:
            # All controls are covered.
            self.__search_layouts_for_fixed_positions()
        else:
            # No controls has been covered.
            for pool_container in self.__pool_containers:
                if pool_container.position_type == FIXED_POSITION_TYPE:
                    self.__job_pool_containers[pool_container.pool] = \
                                                            pool_container

        copy_number = self.__get_copy_number_for_job_position()
        assigner = JobRackPositionPlanner(log=self.log,
                      iso_request=self.iso_request, builder=self._builder,
                      pool_containers=self.__job_pool_containers.values(),
                      number_copies=copy_number)
        self._builder = assigner.get_result()
        if self._builder is None:
            msg = 'Error when trying to plan rack position routes for ISO ' \
                  'job preparation. If the problem is caused by too low ' \
                  'volume capacities, try reducing the number of ISOs for ' \
                  'the job.'
            self.add_error(msg)

    def __search_layouts_for_fixed_positions(self):
        """
        There are only controls in the ISO plate layouts, if the controls
        have been covered by the sector preparation. We are only interested
        in starting wells here, because the remaining preparation route
        has already been covered.
        """
        layouts = self._builder.get_all_layouts()
        for layout in layouts.values():
            for plate_pos in layout.working_positions():
                if not plate_pos.is_fixed: continue
                if plate_pos.stock_tube_barcode is None: continue
                if isinstance(plate_pos, FinalLabIsoPosition) and \
                                            not plate_pos.from_job: continue
                pool = plate_pos.molecule_design_pool
                if self.__job_pool_containers.has_key(pool):
                    pool_container = self.__job_pool_containers[pool]
                else:
                    pool_container = _PoolContainer(pool=pool,
                             position_type=plate_pos.position_type,
                             stock_concentration=plate_pos.stock_concentration)
                    self.__job_pool_containers[pool] = pool_container
                pool_container.target_working_positions.append(plate_pos)

    def __get_copy_number_for_job_position(self):
        """
        The copy number for job rack position depends on the number of ISOs
        to generate and - if fix positions have not prepared at all yet -
        on the number of aliquots.
        """
        if self.__controls_in_quadrants:
            return self._real_number_isos
        else:
            return self._real_number_isos * self.iso_request.number_aliquots

    def __assign_mock_positions(self):
        """
        Adds the mock positions to the final ISO layout in the builder.
        """
        if self.__mock_container is not None:
            for ir_pos in self.__mock_container.target_working_positions:
                plate_pos = FinalLabIsoPosition.create_mock_position(
                                            rack_position=ir_pos.rack_position,
                                            volume=ir_pos.iso_volume)
                self._builder.add_final_iso_plate_position(plate_pos)
                vol = ir_pos.iso_volume / VOLUME_CONVERSION_FACTOR
                psd = PlannedSampleDilution.get_entity(volume=vol,
                            diluent_info=DILUENT_INFO,
                            target_position=ir_pos.rack_position)
                add_list_map_element(self._builder.planned_dilutions,
                                     LABELS.ROLE_FINAL, psd)
            self._builder.dilution_pipetting_specs[LABELS.ROLE_FINAL] = \
                                                get_pipetting_specs_biomek()

    def __find_fixed_candidates(self):
        """
        Finds tube candidates for the fixed (control) positions. The take out
        volumes are determined via the ISO plate positions.
        """
        self.add_debug('Find candidates for fixed pools ...')

        layouts = self._builder.get_all_layouts()
        conc_map = dict()
        vol_map = dict()
        for layout in layouts.values():
            for plate_pos in layout.working_positions():
                if not plate_pos.is_fixed: continue
                if not plate_pos.is_starting_well: continue
                pool = plate_pos.molecule_design_pool
                take_out_vol = plate_pos.get_stock_takeout_volume()
                if not vol_map.has_key(pool):
                    vol_map[pool] = take_out_vol + STOCK_DEAD_VOLUME
                    add_list_map_element(conc_map,
                                         plate_pos.stock_concentration, pool)
                else:
                    vol_map[pool] += take_out_vol

        fixed_candidates = dict()
        for stock_conc, pools in conc_map.iteritems():
            tube_picker = TubePicker(log=self.log, molecule_design_pools=pools,
                                     stock_concentration=stock_conc,
                                     excluded_racks=self.excluded_racks,
                                     requested_tubes=self.requested_tubes)
            sorted_candidates = tube_picker.get_result()
            if sorted_candidates is None:
                msg = 'Error when trying to find tube candidates for fixed ' \
                      'pools.'
                self.add_error(msg)
                break
            else:
                unsorted_candidates = tube_picker.get_unsorted_candidates()
                for pool, candidates in sorted_candidates.iteritems():
                    picked_candidate = self.__pick_fixed_candidate(
                            vol_map[pool], candidates, unsorted_candidates)
                    if picked_candidate is None: continue
                    fixed_candidates[pool] = picked_candidate

        missing_pools = []
        for pool, required_volume in vol_map.iteritems():
            if fixed_candidates.has_key(pool): continue
            info = '%s (%s ul)' % (pool, get_trimmed_string(required_volume))
            missing_pools.append(info)
        if len(missing_pools) > 0:
            msg = 'Could not find stock tubes for the following fixed ' \
                  '(control pools): %s.' % (self._get_joined_str(missing_pools))
            self.add_error(msg)
        else:
            self._builder.set_fixed_candidates(fixed_candidates)

    def __pick_fixed_candidate(self, required_volume, pool_candidates,
                               unsorted_candidates):
        """
        We take the one with the lowest volume. If there are several tubes
        with the same volume we take the one with the lowest index in the
        unsorted candidates list (= the one that is best for rack number
        minimisation).
        """
        suitable = dict()
        for candidate in pool_candidates:
            if is_smaller_than(candidate.volume, required_volume): continue
            add_list_map_element(suitable, candidate.volume, candidate)
        if len(suitable) < 1: return None

        min_vol = min(suitable.keys())
        suitable_candidates = suitable[min_vol]
        if len(suitable_candidates) == 1: return suitable_candidates[0]

        index_map = dict()
        for candidate in suitable_candidates:
            index_map[unsorted_candidates.index(candidate)] = candidate
        return index_map[min(index_map.keys())]


class _PoolContainer(object):
    """
    A helper class storing base data (ISO request positions, position types
    and stock concentration for a pool).
    """
    def __init__(self, pool, position_type, stock_concentration):
        """
        Constructor

        :param pool: The pool these position deal with.
        :type pool: :class:`thelma.models.moleculedesign.MoleculeDesignPool`

        :param position_type: The types of the positions in the layouts
            (must be the same for all positions and layouts).
        :type position_type: see :class:`MoleculeDesignPoolParameters`

        :param stock_concentration: The stock concentration for the pool
            *in nM*.
        :type stock_concentration: positive number
        """
        self.pool = pool
        self.position_type = position_type
        self.target_working_positions = []
        self.stock_concentration = stock_concentration

    def add_target_working_position(self, pool_pos):
        """
        Adds a molecule design pool (layout) position to the list.
        """
        self.target_working_positions.append(pool_pos)

    def __eq__(self, other):
        return isinstance(other, self.__class__) and other.pool == self.pool

    def __len__(self):
        return len(self.target_working_positions)

    def __iter__(self):
        return iter(self.target_working_positions)

    def __hash__(self):
        return hash(self.pool)

    def __str__(self):
        return self.pool

    def __repr__(self):
        str_format = '<%s %s position type: %s>'
        params = (self.__class__.__name__, self.pool, self.position_type)
        return str_format % params


class _LocationContainer(object):
    """
    Storage class whose data is set successively.
    A location container represents a rack position or rack sector (depending
    on the subclass) in an ISO plate (aliquot, library or preparation plate).
    Location containers can be linked to each other to provide preparation
    routes (= groups of containers that are derived from one another).

    In case of preparation cotainers first the sample data is set. The actual
    location is assigned later.
    """

    #: The name of the attribute containing the location data.
    LOCATION_ATTR_NAME = None
    #: The :class:`PipettingSpecs` supported by this class (used for minimum
    #: volume checks).
    _PIPETTING_SPECS_NAME = None
    #: The stock :class:`PipettingSpecs` supported by this class (used
    #: for minimum volume checks).
    _STOCK_PIPETTING_SPECS_NAME = None

    #: The :class:`PlannedTransfer` class supported by this class.
    _PLANNED_TRANSFER_CLS = None

    #: Provides (temporary) IDs for :class:`_LocationContainer` objects to make
    #: sure that objects are distinguished even if their values are equal. The
    #: IDs are running numbers. Use :func:`reset_counter` before you start the
    #: planner to set the counter to 0.
    __CURRENT_CONTAINER_COUNTER = 0

    def __init__(self, volume, target_concentration, parent_concentration,
                 is_final_container=False):
        """
        Constructor

        :param volume: The volume the container shall have *after all transfers*
            (i.e. without dead volumes and volumes that have been transferred
            to other containers) *in ul*. Use :attr:`full_volume` to access
            the complete (maximum) volume.
        :type volume: positive number, unit ul

        :param target_concentration: The concentration of each sample *after
            all transfers in nM*.
        :type target_concentration: positive number, unit nM

        :param parent_concentration: The concentration of the source (parent
            container or stock) for this sample *after all transfers in nM*.
        :type parent_concentration: positive number, unit nM

        :param is_final_container: Does this container belong to a final ISO
            plate (if so, its location and sample data cannot be altered).
        :type is_final_container: :class:`bool`
        """
        if self.__class__ == _LocationContainer:
            raise NotImplementedError('Abstract class.')

        #: The volume the container shall have *after all transfers in ul*
        self.__volume = volume
        #: The concentration of each sample *after all transfers in nM*.
        self.__target_concentration = target_concentration
        #: The concentration of the source (parent container or stock) for
        #: this sample *after all transfers in nM*.
        self.__parent_concentration = parent_concentration
        #: Does this container belong to a final ISO plate?
        self.__is_final_container = is_final_container

        #: Can sample (volume) data be altered? Is always *False* for final
        #: plate containers.
        self.__allows_modification = not self.__is_final_container
        #: The minimum transfer volume for transfers that do not originate
        #: from the stock *in ul*
        self.__min_transfer_volume = get_min_transfer_volume(
                                     self._PIPETTING_SPECS_NAME)
        #: The minimum transfer volume for transfers from the stock *in ul*
        self.__min_transfer_volume_stock = get_min_transfer_volume(
                                     self._STOCK_PIPETTING_SPECS_NAME)

        #: The container this container is derived from.
        self.__parent_container = None
        #: The transfer volume *in ul* for each child container.
        self.targets = dict()

        #: The plate marker marks the plate this container has been placed onto.
        self.plate_marker = None

        #: A temporary ID used to distinguish container also if they have
        #: equal values (might be tthe case if copy number are larger 1).
        self.__id = self.get_container_id()
<<<<<<< HEAD
        #: The copy number is 1 if the container has been generated from a
        #: layout position. For clones the copy number is larger. Containers
        #: that do not allow for modifications must not be derived from
        #: positions with a different copy number.
        self.__copy_number = None

=======
>>>>>>> 6d83229f
        #: The dead volume that must remain in a plate.
        self.__dead_volume = 0

    @classmethod
    def reset_counter(cls):
        """
        Sets the :attr:`__CURRENT_CONTAINER_COUNTER` to 0. Must upon
        initialization of a :class:`LabIsoBuilder.`
        """
        cls.__CURRENT_CONTAINER_COUNTER = 0

    @classmethod
    def get_container_id(cls):
        """
        Increments the ID counter (:attr:`__CURRENT_CONTAINER_COUNTER`)
        and returns a new ID.
        """
        cls.__CURRENT_CONTAINER_COUNTER += 1
        return cls.__CURRENT_CONTAINER_COUNTER

    @classmethod
    def reset_counter(cls):
        """
        Sets the :attr:`__CURRENT_CONTAINER_COUNTER` to 0. Must upon
        initialization of a :class:`LabIsoBuilder.`
        """
        cls.__CURRENT_CONTAINER_COUNTER = 0

    @classmethod
    def get_container_id(cls):
        """
        Increments the ID counter (:attr:`__CURRENT_CONTAINER_COUNTER`)
        and returns a new ID.
        """
        cls.__CURRENT_CONTAINER_COUNTER += 1
        return cls.__CURRENT_CONTAINER_COUNTER

    @property
    def target_concentration(self):
        """
        The concentration of each sample *after all transfers in nM*.
        """
        return self.__target_concentration

    @property
    def parent_concentration(self):
        """
        The concentration of the source (parent container or stock) for
        this sample *after all transfers in nM*.
        """
        return self.__parent_concentration

    @property
    def parent_container(self):
        """
        The container this container is derived from.
        """
        return self.__parent_container

    @property
    def final_volume(self):
        """
        The final volume of the container after all transfers.
        """
        return self.__volume

    @property
    def full_volume(self):
        """
        The maximum volume of this container including dead volume and volume
        that will be transferred to other containers *in ul*.
        If the container allows for modifications the volume required to
        produce the requested concentration might be larger.
        """
        full_volume = self.__volume + self.__dead_volume \
                        + sum(self.targets.values())
        return full_volume
<<<<<<< HEAD

    def get_final_volume(self):
        """
        If the container allows for modifications the volume required to
        produce the requested concentration might be larger than the sum
        of the dead volume and the sum of the transfer volumes.
        """
        final_volume = self.full_volume
        if self.__allows_modification:
            final_volume = max(self.__min_full_volume, final_volume)
            dil_factor = self.__parent_concentration \
                          / self.__target_concentration
            if not self.__parent_container is None:
                source_vol = self.__parent_container.targets[self]
            else: # transfer from stock
                source_vol = get_transfer_volume(self.__parent_concentration,
                        self.__target_concentration, final_volume, dil_factor)
                source_vol = round_up(source_vol, 1)
                source_vol = max(source_vol, self.__min_transfer_volume_stock)
                source_vol = self.__adjust_final_to_buffer_volume(source_vol,
                             dil_factor, self.__min_transfer_volume_stock)
            gen_volume = round(source_vol * dil_factor, 1)
            final_volume = max(final_volume, gen_volume)
        return final_volume
=======
>>>>>>> 6d83229f

    @property
    def is_final_container(self):
        """
        Does this container belong to a final ISO plate?
        """
        return self.__is_final_container

    @property
    def allows_modification(self):
        """
        Smaple and location modification is forbidden, if the container is an
        final plate container or if there clones of it (see :func:`clone`).
        """
        return self.__allows_modification

    def disable_modification(self):
        """
        Blocks sample and location modifications for this container.
        Cannot be reversed.
        Use :attr:`allow_sample_modification` to request the current status.

        Is invoked when creating a clone. Do not invoke from outside this class.
        """
        self.__allows_modification = False

    @property
    def location(self):
        """
        The rack positions or sector index for this container.
        """
        return getattr(self, self.LOCATION_ATTR_NAME)

    def set_location(self, location, plate_marker):
        """
        Assigns a location on a plate to this preparation container.

        :raises AttributeError: If the container sample data must not be
            altered.
        """
        if not self.__allows_modification:
            msg = 'The data of this container must not be altered!'
            raise AttributeError(msg)

        setattr(self, self.LOCATION_ATTR_NAME, location)
        self.plate_marker = plate_marker

    @property
    def from_stock(self):
        """
        Is the pool derived from the stock?
        """
        return (self.__parent_container is None)

    @property
    def stock_concentration(self):
        """
        The stock concentration is the :attr:`parent_concentration` of
        the earliest ancestor. The unit is *nM*.
        """
        if self.__parent_container is None:
            return self.__parent_concentration
        else:
            return self.__parent_container.stock_concentration

    def get_ancestors(self):
        """
        Returns the ancestor line of this container. The parent container is
        the first one in the list, the grandparent the second one, etc.
        """
        if self.__parent_container is None:
            return []
        else:
            return [self.__parent_container] \
                    + self.__parent_container.get_ancestors()

    def get_descendants(self):
        """
        Returns the target containers an all its targets (iterativly) of this
        container.
        """
        if len(self.targets) < 1:
            return []
        else:
            descendants = []
            for child_container in sorted(self.targets.keys()):
                descendants += [child_container]
                descendants.extend(child_container.get_descendants())
            return descendants

    def get_intraplate_ancestor_count(self):
        """
        For containers that originate from a different plate or the stock
        the number is 0. If only the first ancestor comes from the same plate
        the number is 1. If also the ancestor of the ancestors is from the
        same plate the number is 2, etc.
        This number is used to keep the planned transfers (dilution series)
        in order.
        """
        if self.__parent_container is None:
            return 0
        elif not self.__parent_container.plate_marker == self.plate_marker:
            return 0
        else:
            parent_ancestor_count = self.__parent_container.\
                                    get_intraplate_ancestor_count()
            return parent_ancestor_count + 1

    def set_parent_container(self, parent_container):
        """
        Sets a parent container for this container. The both containers are
        linked an the volumes are adjusted if necessary.
        """
<<<<<<< HEAD
        self.__parent_concentration = parent_container.target_concentration
=======
>>>>>>> 6d83229f
        self.__adjust_transfer_data(parent_container)
        self.__parent_container = parent_container

    def __adjust_transfer_data(self, parent_container):
        """
        Determines the volume that is transferred from the given parent
        container to this container using the target concentrations of both
        containers and the :attr:`full_volume` of this container.

        If there is already a transfer for this combination the transfer
        volume might be increased if necessary (iteratively for all parents
        in the line). The volume is not decreased below the minimum transfer
        volume for this container.

        Do not invoke from outside the class.
        """
        full_volume = self.full_volume
        dil_factor = parent_container.target_concentration \
                     / self.__target_concentration
        transfer_volume = get_transfer_volume(
                            source_conc=parent_container.target_concentration,
                            target_conc=self.__target_concentration,
<<<<<<< HEAD
                            target_vol=full_volume,
                            dil_factor=dil_factor)
        transfer_volume = round_up(transfer_volume, 1)
        transfer_volume = max(transfer_volume, self.__min_transfer_volume)
        transfer_volume = self.__adjust_final_to_buffer_volume(transfer_volume,
                                       dil_factor, self.__min_transfer_volume)

        if self.__parent_container is not None:
            del self.__parent_container.targets[self]
=======
                            target_vol=self.full_volume)

        transfer_volume = max(transfer_volume, self.__min_transfer_volume)
>>>>>>> 6d83229f
        parent_container.targets[self] = transfer_volume

        grand_parent_container = parent_container.parent_container
        if grand_parent_container is not None:
            parent_container.set_parent_container(grand_parent_container)

    def __adjust_final_to_buffer_volume(self, transfer_volume, dil_factor,
                                        min_transfer_volume):
        """
        If the buffer volume required to generate a dilution step is too low
        we have to increase the minimum overall volume.
        """
        buffer_volume = (transfer_volume * dil_factor) - transfer_volume
        if are_equal_values(buffer_volume, 0):
            return transfer_volume
        elif not is_smaller_than(buffer_volume, min_transfer_volume):
            return transfer_volume
        corr_factor = self.__min_transfer_volume / buffer_volume
        new_transfer_vol = round_up(corr_factor * transfer_volume, 1)
        new_target_vol = new_transfer_vol * dil_factor
        self.__min_full_volume = max(self.__min_full_volume, new_target_vol)
        return new_transfer_vol

    def __increase_min_full_volume(self, new_volume):
        """
        If modification is enabled we might want to increase the minimum
        volume of a container if the buffer volume required to generate the
        dilution would be too low otherwise.
        """
        if not self.__allows_modification:
            raise AttributeError('Volume adjustments for this container ' \
                                 'are blocked!')

        if not is_larger_than(new_volume, self.__volume):
            msg = 'The new minimum volume (%s ul) must be larger than the ' \
                  'current one (%s ul).' % (get_trimmed_string(new_volume),
                                            get_trimmed_string(self.__volume))
            raise ValueError(msg)

        self.__volume = new_volume
        if not self.__parent_container is None:
            self.__adjust_transfer_data(self.__parent_container)

    def set_dead_volume(self, dead_volume):
        """
        Is only allowed if modification of the container is not blocked. Also
        adjusts the transfer data if there is a parent container registered.

        :param dead_volume: The new dead volume *in ul*.
        :type dead_volume: positive number

        :raises AttributeError: If the container reflects an final position.
        """
        if not self.__allows_modification:
            raise AttributeError('Adjusting the dead volume for this ' \
                                 'container is not allowed!')

        self.__dead_volume = dead_volume
        if not self.__parent_container is None:
            self.__adjust_transfer_data(self.__parent_container)

    @classmethod
    def create_final_plate_container(cls, location, volume,
                            target_concentration, parent_concentration, **kw):
        """
        Factory method creating an final ISO plate container.
        """
        kw['is_final_container'] = True
        kw['volume'] = volume
        kw['target_concentration'] = target_concentration
        kw['parent_concentration'] = parent_concentration
        container = cls(**kw)
        setattr(container, cls.LOCATION_ATTR_NAME, location)
<<<<<<< HEAD
        container.plate_marker = LABELS.ROLE_FINAL
=======
>>>>>>> 6d83229f
        return container

    def _get_subclass_specific_keywords(self):
        """
        Generates a keyword dictionary that is used to create new objects
        of this class. The dictionary shall only contain subclass-specific
        keywords and values (the value are the values of this object).
        The location attribute must *not* be included.
        """
        raise NotImplementedError('Abstract method.')

    def _to_iso_plate_position(self, pos_cls, rack_pos, pool, position_type,
                               transfer_targets, **kw):
        """
        Creates an :class:`FinalLabIsoPosition` or
        :class:`LabIsoPrepPosition` for an final ISO layout.
        """
        base_kw = self.__get_iso_plate_position_base_kw(rack_pos, pool,
                                  position_type, transfer_targets)
        base_kw.update(kw)
        return pos_cls(**base_kw)

    def __get_iso_plate_position_base_kw(self, rack_pos, pool, position_type,
                                         transfer_targets):
        if self.from_stock:
            stock_tube_barcode = LabIsoPosition.TEMP_STOCK_DATA
            stock_rack_marker = LabIsoPosition.TEMP_STOCK_DATA
        else:
            stock_tube_barcode = None
            stock_rack_marker = None
        return dict(rack_position=rack_pos, molecule_design_pool=pool,
                    position_type=position_type, volume=self.get_final_volume(),
                    concentration=self.__target_concentration,
                    transfer_targets=transfer_targets,
                    stock_tube_barcode=stock_tube_barcode,
                    stock_rack_marker=stock_rack_marker)

    def create_prep_copy(self, target_concentration, dead_volume):
        """
        Creates a copy of this container that does not include location data.
        The resulting container is always part of a preparation plate with
        a starting volume of 0 (dead volumes and volumes for transfers are
        recorded separately).

        :param target_concentration: The concentration for the preparation
            container *in nM*.
        :type target_concentration: positive number

        :param dead_volume: The dead volume of the current reservoir specs
            container *in ul*.
        :type dead_volume: positive number
        """
        kw = self._get_subclass_specific_keywords()
        kw['volume'] = 0
        kw['target_concentration'] = target_concentration
        kw['parent_concentration'] = self.__parent_concentration
        kw['is_final_container'] = False
        prep_container = self.__class__(**kw)
        prep_container.set_dead_volume(dead_volume)
        return prep_container

    def get_clones(self, copy_number):
        """
        Used if the copy number for the requested container is bigger than 1.
        Creates as many copies of this container until the number of containers
        is equal to the requested copy number. The locations are the same for
        all containers.
        Child containers (in the :attr:`targets` map) are cloned as well.

        :param copy_number: The number of copies that must be filled
            by the preparation container (larger than 1!).
        :type copy_number: integer bigger than 1

        :raises ValueError: If the number of copies is smaller or equal 1.

        :returns: The list of x container clones where x is the copy number.
        """
        if not copy_number > 1:
            msg = 'The number of copies must be larger than 1!'
            raise ValueError(msg)

        clones = [self]
        while len(clones) < copy_number:
            clone_num = len(clones) + 1
            clone = self.clone(clone_num)
            clones.append(clone)
        return clones

    def clone(self, copy_number):
        """
        Helper method returning a clone of this container. Child containers
        (in the :attr:`target_maps` are cloned as well.
        """
        kw = self._get_subclass_specific_keywords()
        kw['volume'] = self.__volume
        kw['target_concentration'] = self.__target_concentration
        kw['parent_concentration'] = self.__parent_concentration
        kw['is_final_container'] = self.__is_final_container
        clone = self.__class__(**kw)
        setattr(clone, self.LOCATION_ATTR_NAME, (self.location))
        clone.plate_marker = self.plate_marker
<<<<<<< HEAD
        clone.set_copy_number(copy_number)
=======
>>>>>>> 6d83229f

        for child_container in self.targets.keys():
            child_clone = child_container.clone(copy_number)
            child_clone.set_parent_container(clone)

        clone.disable_modification()
        return clone

<<<<<<< HEAD
=======
    def _to_iso_plate_position(self, pos_cls, rack_pos, pool, position_type,
                               transfer_targets, **kw):
        """
        Creates an :class:`FinalLabIsoPosition` or
        :class:`LabIsoPrepPosition` for an final ISO layout.
        """
        base_kw = self.__get_iso_plate_position_base_kw(rack_pos, pool,
                                  position_type, transfer_targets)
        base_kw.update(kw)
        return pos_cls(**base_kw)

    def __get_iso_plate_position_base_kw(self, rack_pos, pool, position_type,
                                         transfer_targets):
        if self.from_stock:
            stock_tube_barcode = LabIsoPosition.TEMP_STOCK_DATA
            stock_rack_marker = LabIsoPosition.TEMP_STOCK_DATA
        else:
            stock_tube_barcode = None
            stock_rack_marker = None
        return dict(rack_position=rack_pos, molecule_design_pool=pool,
                    position_type=position_type, volume=self.full_volume,
                    concentration=self.__target_concentration,
                    transfer_targets=transfer_targets,
                    stock_tube_barcode=stock_tube_barcode,
                    stock_rack_marker=stock_rack_marker)

>>>>>>> 6d83229f
    def get_buffer_volume(self):
        """
        Returns the buffer volume that is required to obtain the full volume
        for this container. The buffer volume is the difference from full
        volume and transfer volume.
        """
        final_volume = self.get_final_volume()
        if self.__parent_container is None:
            transfer_vol = get_transfer_volume(
                           source_conc=self.__parent_concentration,
                           target_conc=self.__target_concentration,
                           target_vol=final_volume)
        else:
            transfer_vol = self.__parent_container.targets[self]

        buffer_volume = final_volume - transfer_vol
        return round(buffer_volume, 1)

    def get_planned_liquid_transfers(self):
        """
        Converts the data from the :attr:`targets` map into
        :class:`PlannedTransfer` objects.
        The planned transfers are mapped onto the plate markers of the
        child containers.
        """
        transfers = dict()
        for child_container, transfer_vol in self.targets.iteritems():
            kw = self._get_planned_transfer_kw(child_container)
            vol = round(transfer_vol, 1)
            kw['volume'] = vol / VOLUME_CONVERSION_FACTOR
            pt = self._PLANNED_TRANSFER_CLS.get_entity(**kw)
            add_list_map_element(transfers, child_container.plate_marker, pt,
                                 as_set=True)

        return transfers

    def _get_planned_transfer_kw(self, child_container):
        """
        Returns the keyword dictionary required to initialize an object
        of the supported :attr:
        """
        raise NotImplementedError('Abstract method.')

    @property
    def temp_id(self):
        """
        A unique temporary ID. This is not persisted but only used to safely
        distinguish different container objects with equal values.
        """
        return self.__id

<<<<<<< HEAD
    @property
    def copy_number(self):
        """
        The copy number is 1 if the container has been generated from a
        layout position. For clones the copy number is larger. Containers
        that do not allow for modifications must not be derived from
        positions with a different copy number.
        """
        if self.__copy_number is None:
            return 1
        else:
            return self.__copy_number

    def set_copy_number(self, copy_number):
        """
        Is invoked by the :func:`clone` method. Do not invoke from outside this
        class.

        :raises AttributeError: If the copy number has been set before.
        """
        if not self.__copy_number is None:
            raise AttributeError('The copy number has been set before!')
        self.__copy_number = copy_number

    def __cmp__(self, other):
        """
        The objects are sorted by :attr:`parent_concentration`. If the
        concentrations are the same they are by copy number, volume and ID.
        """
        if is_smaller_than(self.__target_concentration,
                           other.target_concentration):
            return -1
        elif is_larger_than(self.__target_concentration,
                            other.target_concentration):
            return 1
        else:
            val = cmp(self.copy_number, other.copy_number)
            if val == 0:
                val = cmp(self.full_volume, other.full_volume)
            if val == 0:
                val = cmp(self.temp_id, other.temp_id)
            return val
=======
    def __cmp__(self, other):
        """
        The objects are sorted by :attr:`parent_concentration`. If the
        concentrations are the same they are sorted by location.
        """
        if is_smaller_than(self.__parent_concentration,
                           other.parent_concentration):
            return -1
        elif is_larger_than(self.__parent_concentration,
                            other.parent_concentration):
            return 1
        else:
            self_value = getattr(self, self.LOCATION_ATTR_NAME)
            other_value = getattr(other, self.LOCATION_ATTR_NAME)
            return cmp(self_value, other_value)
>>>>>>> 6d83229f

    def __eq__(self, other):
        return isinstance(other, self.__class__) and self.__id == other.temp_id

    def __hash__(self):
        return hash(self.__id)

    def __str__(self):
        return self.__id

    def __repr__(self):
        str_format = '<%s volume: %s ul, target concentration: %s nM, ' \
                     'parent concentration: %s nM>'
        params = (self.__class__.__name__, get_trimmed_string(self.__volume),
                  get_trimmed_string(self.__target_concentration),
                  get_trimmed_string(self.__parent_concentration))
        return str_format % params


class SectorContainer(_LocationContainer):
    """
    The locations for these container are rack sectors.
    """

    LOCATION_ATTR_NAME = 'sector_index'
    _PIPETTING_SPECS_NAME = PIPETTING_SPECS_NAMES.CYBIO
    _STOCK_PIPETTING_SPECS_NAME = PIPETTING_SPECS_NAMES.CYBIO
    _PLANNED_TRANSFER_CLS = PlannedRackSampleTransfer

    def __init__(self, sector_index=None, **kw):
        """
        Constructor

        :param sector_index: The sector index is the location for this
            container.
        :type sector_index: :class:`int`
        :default sector_index: *None*
        """
        _LocationContainer.__init__(self, **kw)
        self.sector_index = sector_index
        self.number_sectors = None

    def _get_subclass_specific_keywords(self):
        return dict()

    def create_aliquot_position(self, iso_request_pos, transfer_targets,
                                from_job):
        """
        Creates a particular :class:`FinalLabIsoPosition` for a final ISO
        plate layout using the data of an :class:IsoRequestPosition`.
        """
        return self._to_iso_plate_position(pos_cls=FinalLabIsoPosition,
                            rack_pos=iso_request_pos.rack_position,
                            pool=iso_request_pos.molecule_design_pool,
                            position_type=iso_request_pos.position_type,
                            transfer_targets=transfer_targets,
<<<<<<< HEAD
                            sector_index=self.sector_index,
                            from_job=from_job)
=======
                            sector_index=self.sector_index)
>>>>>>> 6d83229f

    def create_preparation_position(self, rack_pos, iso_request_pos,
                        preparation_targets, external_targets):
        """
        Creates a particular :class:`LabIsoPrepPosition` for an preparation
        plate layout using the data of an :class:IsoRequestPosition`.
        """
        return self._to_iso_plate_position(pos_cls=LabIsoPrepPosition,
                            rack_pos=rack_pos,
                            pool=iso_request_pos.molecule_design_pool,
                            position_type=iso_request_pos.position_type,
                            transfer_targets=preparation_targets,
                            external_targets=external_targets,
                            sector_index=self.sector_index)

    def _get_planned_transfer_kw(self, child_container):
        number_sectors = max(child_container.number_sectors,
                             self.number_sectors)
        return dict(source_sector_index=self.sector_index,
                    target_sector_index=child_container.sector_index,
<<<<<<< HEAD
                    number_sectors=number_sectors)
=======
                    number_sectors=self.__number_sectors)
>>>>>>> 6d83229f

    def __repr__(self):
        str_format = '<%s sector index: %s, target concentration: %s nM, ' \
                     'parent concentration: %s nM>'
        params = (self.__class__.__name__, self.sector_index,
                  get_trimmed_string(self.target_concentration),
                  get_trimmed_string(self.parent_concentration))
        return str_format % params


class RackPositionContainer(_LocationContainer):
    """
    The locations for these container are rack position.

    Since a rack position can only contain one sample, we also store pool and
    position type data.
    """

    LOCATION_ATTR_NAME = 'rack_position'
    _PIPETTING_SPECS_NAME = PIPETTING_SPECS_NAMES.BIOMEK
    _STOCK_PIPETTING_SPECS_NAME = PIPETTING_SPECS_NAMES.BIOMEKSTOCK
    _PLANNED_TRANSFER_CLS = PlannedSampleTransfer

    def __init__(self, pool, position_type, **kw):
        """
        Constructor

        :param pool: the molecule design pool for this position
        :type pool: :class:`thelma.models.moleculedesig.MoleculeDesignPool`

        :param position_type: see :class:`MoleculeDesignPoolParameters`
        :type position_type: :class:`str`
        """
        _LocationContainer.__init__(self, **kw)
        self.pool = pool
        self.position_type = position_type
        self.rack_position = None

    def _get_subclass_specific_keywords(self):
        return dict(pool=self.pool,
                    position_type=self.position_type)

    @classmethod
    def from_iso_request_position(cls, iso_request_pos, stock_concentration):
        """
        Factory method creating an ISO plate rack position container from an
        :class:`IsoRequestPosition`.
        """
        kw = dict(pool=iso_request_pos.molecule_design_pool,
                  position_type=iso_request_pos.position_type)
        container = cls.create_final_plate_container(
                  location=iso_request_pos.rack_position,
                  volume=iso_request_pos.iso_volume,
                  target_concentration=iso_request_pos.iso_concentration,
                  parent_concentration=stock_concentration, **kw)
        container.plate_marker = LABELS.ROLE_FINAL
        return container

    @classmethod
    def from_lab_iso_position(cls, plate_pos, stock_concentration):
        """
        Factory method creating an rack position container with immutable
        volume from an :class:`LabIsoPosition`.
        This method is invoked during job preparation planning. The position
        must not be altered anymore because the calculation for any suceeding
        processings has already been completed.
        """
        container = cls(pool=plate_pos.molecule_design_pool,
                position_type=plate_pos.position_type,
                target_concentration=plate_pos.concentration,
                parent_concentration=stock_concentration,
                volume=plate_pos.volume)
        container.set_location(location=plate_pos.rack_position,
                               plate_marker=None)
        container.disable_modification()
        return container

    def create_final_lab_iso_position(self, transfer_targets, from_job):
        """
        Creates a particular :class:`FinalLabIsoPosition` for a final ISO
        plate layout.
        """
        return self._to_iso_plate_position(pos_cls=FinalLabIsoPosition,
                            rack_pos=self.rack_position,
                            pool=self.pool, position_type=self.position_type,
                            transfer_targets=transfer_targets,
                            from_job=from_job)

    def create_preparation_position(self, preparation_targets, final_targets):
        """
        Creates a particular :class:`LabIsoPrepPosition` for an preparation
        plate layout from a :class:`_PoolContainer` object.
        """
        return self._to_iso_plate_position(LabIsoPrepPosition,
                            rack_pos=self.rack_position,
                            pool=self.pool, position_type=self.position_type,
                            transfer_targets=preparation_targets,
                            external_targets=final_targets)

    def _get_planned_transfer_kw(self, child_container):
        return dict(source_position=self.rack_position,
                    target_position=child_container.rack_position)


class _PlateContainer(object):
    """
    This is an abstract helper storage class that reflects a preparation plate
    (for an ISO or ISO job). It stores and helps to distribute
    :class:`_LocationContainer` objects.
    """

    def __init__(self, plate_marker, available_locations):
        """
        Constructor

        :param plate_marker: Contains the role and a plate number. Is generated
            by :func:`LABELS.create_plate_marker`.
        :type plate_marker: :class:`str`

        :param available_locations: All possible locations. Each location can
            take up a container. The nature of the location depends on the
            subclass.
        :type available_locations: sector index or :class:`RackPosition`
            (depending on the subclass).
        """
        if self.__class__ == _PlateContainer:
            raise NotImplementedError('Abstract class.')

        self.plate_marker = plate_marker

        #: The containers for each possible locations. Locations without
        #: containers are also part of the map, there values is *None* then.
        self._location_map = dict()
        self._empty_locations = []

        for location in available_locations:
            self._location_map[location] = None
            self._empty_locations.append(location)

    def has_empty_locations(self):
        """
        Are there still some unoccupied locations left in this plate?
        """
        return (len(self._empty_locations) > 0)

    def is_empty_location(self, location):
        """
        Returns *True* if the given location is still unassigned.
        """
        return (self._location_map[location] is None)

    def get_locations(self):
        """
        Regards all locations for this plate container (regardless of whether
        there is a container assigned to them).
        """
        return self._location_map.keys()

    def get_container_for_location(self, location):
        """
        Returns the container that is stored for the specified location.
        """
        return self._location_map[location]

    def get_containers(self):
        """
        Returns all location containers for this plate container.
        """
        containers = []
        for container in self._location_map.values():
            if container is None: continue
            containers.append(container)
        return containers

    def set_container(self, container, locations):
        """
        Adds the given container to this plate container. You can specify a
        location for the container, otherwise the plate will find a location
        by itself.

        :param container: The container to add to this plate.
        :type container: :class:_LocationContainer` subclass

        :param locations: The preferred locations for the container.
        :type locations: list

        :raises ValueError: If the specified location is already occupied.
        """
<<<<<<< HEAD
        location = self._find_location(container, locations)
        if not self.is_empty_location(location):
=======
        if location is None:
            location = self._find_location(container)
        elif not self.is_empty_location(location):
>>>>>>> 6d83229f
            raise ValueError('Location "%s" is already occupied!' % location)

        self._location_map[location] = container
        self._empty_locations.remove(location)
        container.set_location(location, self.plate_marker)

    def _find_location(self, container, preferred_location):
        """
        Finds an empty location for a container that shall be added.
        The preferred location can be None.
        """
        raise NotImplementedError('Abstract method.')

    def __hash__(self):
        return hash(self.plate_marker)

    def __eq__(self, other):
        return isinstance(other, self.__class__) and \
               self.plate_marker == other.plate_marker

    def __str__(self):
        return self.plate_marker

    def __repr__(self):
        str_format = '<%s %s>'
        params = (self.__class__.__name__, self.plate_marker)
        return str_format % params


class SectorPlateContainer(_PlateContainer):
    """
    A plate container dealing with sectors (:class:`SectorContainer` objects).
    """

    def _find_location(self, container, preferred_locations):
        """
        For sector locations we simple take the first empty sector.

        :raises AttributeError: If there is no empty location left.
        """
        if preferred_locations is not None:
            for pref_loc in preferred_locations:
                if self._location_map.has_key(pref_loc) and \
                                self._location_map[pref_loc] is None:
                    return pref_loc

        for location in sorted(self._location_map):
            if self._location_map[location] is None:
                return location

        raise AttributeError('There is no empty sector left!')


class RackPositionPlateContainer(_PlateContainer):
    """
    A plate container dealing with separate rack positions
    (:class:`RackPositionContainer` objects).

    When searching locations for new containers we try to assign a row
    with other containers having the same pool.
    """

    def __init__(self, plate_marker, available_locations):
        """
        Constructor

        :param plate_marker: Contains the role and a plate number. Is generated
            by :func:`LABELS.create_plate_marker`.
        :type plate_marker: :class:`str`

        :param available_locations: All possible locations. Each location can
            take up a container. The nature of the location depends on the
            subclass.
        :type available_locations: sector index or :class:`RackPosition`
            (depending on the subclass).
        """
        _PlateContainer.__init__(self, plate_marker=plate_marker,
                                 available_locations=available_locations)

        #: Stores the row indices a pool occurs in.
        self.__pool_row_map = dict()
        #: Stores the empty rack positions for a row index.
        self.__row_map = dict()
        for rack_pos in self._empty_locations:
            add_list_map_element(self.__row_map, rack_pos.row_index, rack_pos)

        #: Contains all rows that are completely empty.
        self.__empty_rows = sorted(self.__row_map.keys())

    def _find_location(self, container, preferred_locations):
        """
        If possible we try to put containers for the same pool into the
        same row.
        """
        if len(self.__row_map) < 1:
            msg = 'There are no empty positions left!'
            raise AttributeError(msg)

        pool = container.pool

        picked_pos = None
        if self.__pool_row_map.has_key(pool):
            row_indices = sorted(self.__pool_row_map[pool])
            for row_index in row_indices:
                rack_pos = self.__get_position(row_index)
                if rack_pos is not None:
                    picked_pos = rack_pos
                    break

        if picked_pos is None:
<<<<<<< HEAD
            if preferred_locations is not None:
                for pref_loc in preferred_locations:
                    row_index = pref_loc.row_index
                    rack_pos = self.__get_position(row_index)
                    if rack_pos is not None: break
            if rack_pos is None:
                if len(self.__empty_rows) > 0:
                    row_index = self.__empty_rows[0]
                else:
                    row_index = min(self.__row_map.keys())
                rack_pos = self.__get_position(row_index)
=======
            if len(self.__empty_rows) > 0:
                row_index = self.__empty_rows[0]
            else:
                row_index = min(self.__row_map.keys())
            rack_pos = self.__get_position(row_index)
>>>>>>> 6d83229f

        self.__pick_position(row_index, rack_pos, pool)
        return rack_pos

    def __get_position(self, row_index):
        """
        Returns an empty position for the given row index.
        """
        if self.__row_map.has_key(row_index):
            positions = self.__row_map[row_index]
            return positions[0]

        return None

    def __pick_position(self, row_index, rack_pos, pool):
        """
        Stores row index and pool in the pool map and removes the rack
        position form the empty position collections.
        """
        if not self.__pool_row_map.has_key(pool):
            self.__pool_row_map[pool] = set()
        self.__pool_row_map[pool].add(row_index)

        positions = self.__row_map[row_index]
        positions.remove(rack_pos)
        if len(positions) < 1: del self.__row_map[row_index]

        if row_index in self.__empty_rows:
            self.__empty_rows.remove(row_index)


class _LocationAssigner(object):
    """
    Helper object that finds preparation routes for a group of
    :class:`_LocationContainers` assuming particular :class:`ReservoirSpecs`.

    The assignment is done in 2 steps. With :func:`add_containers` you find
    determine volumes, concentrations and relationships of containers.
    :func:`process_preparation_containers` then finds location in preparation
    plates (if preparation containers are required).
    """

    #: Used to get the :class:`PipettingSpecs` for the assigner for all
    #: but stock transfers.
    _PIPETTING_SPECS_NAME = None
    #: Used to get the :class:`PipettingSpecs` for the assigner fro transfers
    #: from the stock.
    _STOCK_PIPETTING_SPECS_NAME = None

    #: The :class:`_PlateContainer` subclass for preparation plates.
    _PLATE_CONTAINER_CLS = _PlateContainer
    #: The role of the preparation plate (ISO or job preparation,
    #: default: ISO preparation).
    _PREP_PLATE_ROLE = LABELS.ROLE_PREPARATION_ISO

    def __init__(self, prep_reservoir_specs, final_plate_dead_vol):
        """
        Constructor

        :param prep_reservoir_specs: The reservoir specs for this run.
        :type prep_reservoir_specs: :class:`ReservoirSpecs`

        :param final_plate_dead_vol: The dead volume of the final plates
            *in ul*.
        :type final_plate_dead_vol: positive number, unit ul
        """
        if self.__class__ == _LocationAssigner:
            raise NotImplementedError('Abstract class.')

        #: The :class:`ReservoirSpecs` for potential preparation plates.
        self._prep_specs = prep_reservoir_specs
        #: The dead volume of the final plates  *in ul*.
        self.__final_plate_dead_vol = final_plate_dead_vol

        #: The maximum volume the plate can take up *in ul*.
        self.__max_plate_volume = self._prep_specs.max_volume \
                                  * VOLUME_CONVERSION_FACTOR

        #: The target containers that shall be prepared (usually final plate
        #: containers).
        self.__requested_containers = []
        #: The target container that shall be prepared - unlike as in the
        #: :attr:`__requested_containers` list, this list contains only
        #: one version of each clone.
        self.__final_containers = []

        #: The :class:`PipettingSpecs` define the minimum transfer volume,
        #: the maximum dilution factor and whether dead volumes are dynamic.
        #: These specs are used for all but transfers from the stock.
        self.__robot_specs_std = get_pipetting_specs(self._PIPETTING_SPECS_NAME)
        #: The :class:`PipettingSpecs` define the minimum transfer volume,
        #: the maximum dilution factor and whether dead volumes are dynamic.
        #: #: These specs are used for transfers from the stock.
        self.__robot_specs_stock = get_pipetting_specs(
                                            self._STOCK_PIPETTING_SPECS_NAME)
        #: The maximum dilution factor for the pipetting specs.
        self.__max_dilution_factors = dict()
        #: The minimum volume for a transfer *in ul*.
        self.__min_transfer_volumes = dict()
        for robot_specs in (self.__robot_specs_std, self.__robot_specs_stock):
            self.__max_dilution_factors[robot_specs] = get_max_dilution_factor(
                                                       robot_specs)
            self.__min_transfer_volumes[robot_specs] = get_min_transfer_volume(
                                                       robot_specs)

        #: Maps the different batches of requested containers onto an
        #: identifier. Used to record the order of the batches.
        self.__identifier_map = dict()

        #: The minimum dead volume for potential preparation plates *in ul*.
        self.__prep_dead_vol = self._prep_specs.min_dead_volume \
                               * VOLUME_CONVERSION_FACTOR # in ul
        #: The locations available on potential preparation plates.
        self.__available_prep_locations = self._get_locations_for_prep_specs()

        #: The preparation containers mapped onto full volumes.
        self.__volume_map = None

        #: The preparation containers that have been created.
        self._prep_containers = None
        #: The preparation containers sorted by generation (final containers
        #: first).
        self.__sorted_prep_containers = None
        #: The location for each requested container mapped onto identifier.
        self.__preferred_locations = None
        #: The :class:`_PlateContainer` for each preparation plate, mapped
        #: onto plate marker.
        self.__prep_plate_containers = None

    @property
    def preparation_reservoir_specs(self):
        """
        The :class:`ReservoirSpecs` for potential preparation plates.
        """
        return self._prep_specs

    def _get_locations_for_prep_specs(self):
        """
        Returns all possible locations for the preparation plate reservoir
        specs - used to assign locations for preparation containers.
        """
        raise NotImplementedError('Abstract method.')

    def add_containers(self, requested_containers, identifier, number_copies=1):
        """
        Multiplies and registers the passed containers and finds preparation
        routes for them. The volume and concentration of the requested
        containers are blocked for modifications.

        :param requested_containers: The containers for which to find
            preparation routes (without copies).
        :type requested_containers: :class:`list` of :class:`_LocationContainer`
            objects

        :param identifier: Used to mark containers belonging together. Will be
            used for sorting when distributing preparation locations.

        :param number_copies: Each requested container will be multiplied until
            the number of copies is reached.
        :type number_copies: :class:`int`
        :default number_copies: 1
        """
        if self._prep_containers is None:
            self._prep_containers = []
            self.__preferred_locations = dict()

        # store containers for this ID mapped onto target conc
        prep_containers = dict()
        final_containers = dict()

        if number_copies > 1:
            starting_containers = []
            for container in requested_containers:
                if not container.parent_container is None: continue
                # child containers are covered by the get_clones method
                clones = container.get_clones(number_copies)
                self.__final_containers.append(clones[0])
                starting_containers.extend(clones)
                for clone in clones:
                    starting_containers.extend(clone.get_descendants())
            requested_containers = starting_containers
        else:
            self.__final_containers.extend(requested_containers)

        conc_map = dict()
        for container in requested_containers:
            add_list_map_element(final_containers,
                                 container.target_concentration, container)
            self.__requested_containers.append(container)
            add_list_map_element(conc_map, container.target_concentration,
                                 container)

        pref_locations = set()
        # first we check whether smaller concentrations, if possible we derive
        # them from larger concentration among the requested containers
        for conc in sorted(conc_map.keys()):
            containers = sorted(conc_map[conc])
            for container in containers:
                self.__prepare_container(container, prep_containers,
                                         final_containers, pref_locations)

        # store all containers
        all_containers = requested_containers
        for containers in prep_containers.values():
            all_containers.extend(containers)
        self.__identifier_map[identifier] = all_containers
        self.__preferred_locations[identifier] = sorted(list(pref_locations))

    def __prepare_container(self, container, prep_containers,
                            requested_containers, pref_locations):
        """
        Finds or creates a parent container for the given container (if it
        cannot be derived directly from the stock) and stores them in the
        container map.
        """
        final_container = self.__find_suitable_source_container(container,
                                                     requested_containers)
        has_valid_origin = (final_container is not None)
        if has_valid_origin:
            container.set_parent_container(final_container)
        while not has_valid_origin:
            prep_container = self.__find_suitable_source_container(container,
                                                             prep_containers)
            if prep_container is not None:
                container.set_parent_container(prep_container)
                pref_locations.add(container.location)
                has_valid_origin = True
            elif not self.__requires_intermediate_position(container):
                has_valid_origin = True
            else:
                prep_container = self.__create_new_prep_container(container)
                self.__store_prep_container(prep_containers, prep_container)
                pref_locations.add(container.location)
                has_valid_origin = True

    def __store_prep_container(self, container_map, prep_container):
        """
        Stores the preparation container and its parent container in the map
        (mapped onto target concentrations).
        """
        add_list_map_element(container_map, prep_container.target_concentration,
                             prep_container)
        if prep_container.parent_container is not None:
            self.__store_prep_container(container_map,
                                        prep_container.parent_container)

    def __requires_intermediate_position(self, target_container,
                                         source_container=None):
        """
        Checks whether the dilution from parent to target concentration of
        a container can be reached in one dilution step. The dilution factor
        is always checked. If modification of the target container is not
        allowed the check will include also transfer and buffer volume.

        :raises ValueError: if the parent concentration is smaller than the
            target concentration
        """
        target_conc = target_container.target_concentration
        if source_container is None:
            parent_conc = target_container.parent_concentration
            robot_specs = self.__robot_specs_stock
        else:
            parent_conc = source_container.target_concentration
            robot_specs = self.__robot_specs_std
        min_transfer_volume = self.__min_transfer_volumes[robot_specs]
        max_dilution_factor = self.__max_dilution_factors[robot_specs]

        dil_factor = parent_conc / float(target_conc)
        if is_larger_than(dil_factor, max_dilution_factor):
            return True
        elif is_smaller_than(dil_factor, 1):
            msg = 'The parent concentration (%s nM is smaller than the ISO ' \
                  'concentration (%s)!' % (get_trimmed_string(parent_conc),
                                           get_trimmed_string(target_conc))
            raise ValueError(msg)

        if not target_container.allows_modification:
            if not source_container is None and \
                                    not source_container.allows_modification:
                if is_smaller_than(source_container.final_volume,
                                   self.__final_plate_dead_vol):
                    return True
            final_volume = target_container.get_final_volume()
            transfer_volume = final_volume / dil_factor
            if is_smaller_than(transfer_volume, min_transfer_volume):
                return True
<<<<<<< HEAD
            dilution_vol = final_volume - transfer_volume
=======
            dilution_vol = full_volume - transfer_volume
>>>>>>> 6d83229f
            if are_equal_values(dilution_vol, 0):
                return False
            if is_smaller_than(dilution_vol, min_transfer_volume):
                return True

        return False

    def __find_suitable_source_container(self, container,
                                         potential_src_containers):
        """
        Returns a potential source container from the list of potential
        containers or None, if there is no suitable container.
        The potential source container can be both final and preparation
        containers.

        Requested container must not be derived from other requested
        containers with a different copy number.
        """
        for src_conc in sorted(potential_src_containers.keys(), reverse=True):
            if is_larger_than(container.target_concentration, src_conc):
                break
            src_containers = potential_src_containers[src_conc]
            for src_container in src_containers:
                if src_container == container: continue
<<<<<<< HEAD
                if not container.allows_modification and \
                                        not src_container.allows_modification:
                    if not container.copy_number == src_container.copy_number:
                        continue
                    elif are_equal_values(src_conc,
                                          container.target_concentration):
                        continue
                if not self.__requires_intermediate_position(container,
                                                             src_container):
=======
                if not self.__requires_intermediate_position(container,
                                                             src_container):
                    self.__adjust_volume_of_existing_prep(container,
                                                          src_container)
>>>>>>> 6d83229f
                    return src_container

        return None

    def __create_new_prep_container(self, target_container):
        """
        The new container serves as parent for the target container. Potential
        grandparent are generated, too, if they are required.
        """
        prep_container = self.__determine_preparation_values(target_container)
<<<<<<< HEAD
=======
        target_container.set_parent_container(prep_container)
        self.__preferred_prep_locations[prep_container] = preferred_location
>>>>>>> 6d83229f
        self._prep_containers.append(prep_container)
        return prep_container

    def __determine_preparation_values(self, target_container):
        """
        Determines volume and concentration for a new preparation container
        that serves as source for the given container. Dilution factor, transfer
        and buffer volume must all be valid.
        If the target container allows modification its volume might be raised
        to achieve valid volumes for transfers. Otherwise the source container
        dilution is adjusted (this might also include the preparation of
        further ancestor containers).

        It is not checked whether the volumes exceed the maximum transfer
        volumes because this problem can be solved by multiple transfers.
        """
        create_grandparent = False
        parent_conc = target_container.parent_concentration
        target_conc = target_container.target_concentration
        target_vol = target_container.full_volume
        dil_factor = parent_conc / target_conc

        min_transfer_vol = self.__min_transfer_volumes[self.__robot_specs_std]
        max_dil_factor = self.__max_dilution_factors[self.__robot_specs_std]
        dil_factor = min(dil_factor, max_dil_factor)
        transfer_vol = get_transfer_volume(parent_conc, target_conc,
                                           target_vol, dil_factor)
        if is_smaller_than(transfer_vol, min_transfer_vol):
            if target_container.allows_modification:
                max_dil_factor = self.__max_plate_volume / min_transfer_vol
                dil_factor = min(dil_factor, max_dil_factor)
                parent_conc = target_conc * dil_factor
                target_vol = min(min_transfer_vol * dil_factor,
                                     self.__max_plate_volume)
                transfer_vol = get_transfer_volume(parent_conc, target_conc,
                                                   target_vol, dil_factor)
            else:
                dil_factor = target_vol / min_transfer_vol
                # the new dilution factor is smaller than the old one
                parent_conc = target_conc * dil_factor
                transfer_vol = get_transfer_volume(parent_conc, target_conc,
                                                   target_vol, dil_factor)

        buffer_vol = target_vol - transfer_vol
        if not are_equal_values(buffer_vol, 0) and \
                            is_smaller_than(buffer_vol, min_transfer_vol):
            corr_factor = min_transfer_vol / buffer_vol
            if target_container.allows_modification:
                # The volume adjustment is done during parent container
                # assignment and also in the get_final_volume()
                # method of the location container - the volume capacity
                # is done during specs picking (by the planner).
                pass
            else:
                new_parent_conc = parent_conc * corr_factor
                new_dil_factor = new_parent_conc / target_conc
                new_transfer_vol = get_transfer_volume(new_parent_conc,
                            target_conc, target_vol, new_dil_factor)
                if is_larger_than(new_dil_factor, max_dil_factor) or \
                        is_smaller_than(new_transfer_vol, min_transfer_vol):
                    # in this case we prepare a new preparation position
                    # with exactly the same concentration as the target aliquot
                    create_grandparent = True
                    parent_conc = target_conc
                else:
                    parent_conc = new_parent_conc

        new_prep_container = target_container.create_prep_copy(
                                      target_concentration=parent_conc,
                                      dead_volume=self.__prep_dead_vol)
<<<<<<< HEAD
        target_container.set_parent_container(new_prep_container)

        stock_dil_factor = new_prep_container.parent_concentration / parent_conc
        if not create_grandparent and \
                             is_larger_than(stock_dil_factor, max_dil_factor):
            create_grandparent = True
        if create_grandparent:
            self.__create_new_prep_container(new_prep_container)
=======
        if create_grandparent:
            self.__create_new_prep_container(new_prep_container, None)
>>>>>>> 6d83229f
        return new_prep_container

    def has_preparation_containers(self):
        """
        Returns *True* if there are preparation containers scheduled in this
        assigner. Assumes you have already invoked :func:`add_container` before.

        :return: boolean
        :raise AttributeError: If you did not invoke :func:`add_container`
            before.
        """
        if self._prep_containers is None:
            msg = 'The layout generation is not completed yet. Please call ' \
                  'add_containers() before.'
            raise AttributeError(msg)

        return len(self._prep_containers) > 0

    def process_preparation_containers(self):
        """
        Assumes you have finished recording target containers (see
        :func:`add_containers`). Invokes :func:`has_preparation_containers`.
        If there are preparation containers scheduled, the method adjusts the
        dead volumes (if the pipetting specs request dynamic dead volumes)
        an determines the maximum volume for all preparation containers.
        """
        if self.has_preparation_containers() and self.__volume_map is None:
            self.__sort_prep_container_by_generation()
            self.__adjust_container_dead_volumes()
            self.__create_volume_map()

    def __sort_prep_container_by_generation(self):
        """
        The generation of preparation container indicates the number of steps
        required to reach an requested container. If at least one target
        container is a requested container, the generation is 1. If no
        child but at least one grandchild is a requested container, the
        generation is 2, etc.
        Smaller generations have smaller indices in the return value list.
        """
        containers_ori_order = dict()
        found_containers = set()
        generation_map = dict()
        for requested_container in self.__requested_containers:
            ancestors = requested_container.get_ancestors()
            for i in range(len(ancestors)):
                container = ancestors[i]
                if not container.allows_modification: continue
                add_list_map_element(generation_map, container, i)
                if not container in found_containers:
                    containers_ori_order[len(found_containers)] = container
                    found_containers.add(container)

        min_generation_map = dict()
        for order_num in sorted(containers_ori_order.keys()):
            container = containers_ori_order[order_num]
            generations = generation_map[container]
            add_list_map_element(min_generation_map, min(generations),
                                 container)

        self.__sorted_prep_containers = []
        for generation in sorted(min_generation_map.keys()):
            self.__sorted_prep_containers.extend(min_generation_map[generation])

    def __adjust_container_dead_volumes(self):
        """
        If the pipetting method requests dynamic dead volumes, this method
        will adjust the dead volume of each preparaion container (containers
        are sorted by generation).
        """
        dynamic_std = self.__robot_specs_std.has_dynamic_dead_volume
        dynamic_stock = self.__robot_specs_stock.has_dynamic_dead_volume
        if dynamic_std or dynamic_stock:
            for container in self.__sorted_prep_containers:
                if container.from_stock and dynamic_stock:
                    self.__adjust_dead_volume_for_container(container)
                elif not container.from_stock and dynamic_std:
                    self.__adjust_dead_volume_for_container(container)

    def __adjust_dead_volume_for_container(self, container):
        """
        For dynamic dead volumes, the dead volume of a container is increased
        depending on the number of transfer targets. The minimum and maximum
        dead volume are defined by the preparation reservoir specs.
        """
        num_targets = len(container.targets)
        new_dead_volume = get_dynamic_dead_volume(num_targets, self._prep_specs)
        if is_larger_than(new_dead_volume, self.__prep_dead_vol):
            add_volume = new_dead_volume - self.__prep_dead_vol
            container.adjust_dead_volume_by(add_volume)

    def __create_volume_map(self):
        """
        Sorts preparation containers by (full) volume.
        """
        self.__volume_map = dict()
        for container in self.__sorted_prep_containers:
            container_vol = container.get_final_volume()
            container_vol = round(container_vol, 1)
            add_list_map_element(self.__volume_map, container_vol,
                                 container)

    def get_max_preparation_volume(self):
        """
        Returns the largest volume for a preparation container (in ul).
        Assumes you have already invoked :func:`add_container` and
        :func:`process_preparation_containers` before.

        :return: boolean
        :raise AttributeError: If you did not invoke :func:`add_container` and
            :func:`process_preparation_containers` before.
        """
        if self.__volume_map is None:
            msg = 'The layout generation is not completed yet. Please call ' \
                  'add_containers() and process_preparation_containers() ' \
                  'before.'
            raise AttributeError(msg)

        return max(self.__volume_map.keys())

    def get_number_preparation_plates(self):
        """
        Returns the number of preparation plates required to provide locations
        for all preparation containers.
        """
        num_prep_containers = len(self._prep_containers)
        return int(ceil(float(num_prep_containers) \
                   / len(self.__available_prep_locations)))

    def distribute_preparation_containers(self):
        """
        Finds locations for all preparation containers. If possible the
        containers get their preferred locations.

        Assumes you have already invoked :func:`add_container` and
        :func:`process_preparation_containers` before.

        :return: boolean
        :raise AttributeError: If you did not invoke :func:`add_container` and
            :func:`process_preparation_containers` before.
        """
        if self.__volume_map is None:
            msg = 'The layout generation is not completed yet. Please call ' \
                  'add_containers() and process_preparation_containers() ' \
                  'before.'
            raise AttributeError(msg)

        self.__prep_plate_containers = dict()
        self.__create_preparation_plate_containers()
        self.__distribute_prep_containers()

    def __create_preparation_plate_containers(self):
        """
        Helper function.
        Creates :class:`_PlateContainer` objects for each preparation plate.
        """
        num_plates = self.get_number_preparation_plates()
        for i in range(num_plates):
            plate_num = i + 1
            plate_marker = LABELS.create_rack_marker(self._PREP_PLATE_ROLE,
                                                     plate_num)
            self.__create_plate_container(plate_marker)

    def __create_plate_container(self, plate_marker):
        """
        Helper function. Creates and stores a preparation plate container.
        """
        kw = dict(available_locations=self.__available_prep_locations,
                  plate_marker=plate_marker)
        plate_container = self._PLATE_CONTAINER_CLS(**kw)
        self.__prep_plate_containers[plate_marker] = plate_container

    def __distribute_prep_containers(self):
        """
        Helper function. Finds locations for all preparation containers.
        Containers are prioritized before assignment.
        """
        container_identifiers = dict()
        for identifier, containers in self.__identifier_map.iteritems():
            for container in containers:
                container_identifiers[container] = identifier

        priority_scores = self.__sort_by_stock_origin_and_location_preference()

        remaining_plates = []
        for plate_marker in sorted(self.__prep_plate_containers.keys()):
            plate = self.__prep_plate_containers[plate_marker]
            if plate.has_empty_locations():
                remaining_plates.append(plate)

        for score in sorted(priority_scores.keys(), reverse=True):
            containers = priority_scores[score]
            for container in containers:
                identifier = container_identifiers[container]
                pref_locations = self.__preferred_locations[identifier]
                prep_plate = remaining_plates.pop(0)
                prep_plate.set_container(container, pref_locations)
                if prep_plate.has_empty_locations():
                    remaining_plates.insert(0, prep_plate)

    def __sort_by_stock_origin_and_location_preference(self):
        """
        Helper function sorting containers by function (preparation container
        or requested container?) and their origin. Containers
        originating from the stock should get a location first, all other
        containers are sorted by concentration.
        Containers that already a location are ignored.
        """
        priority_scores = {0 : []}

        for identifier in sorted(self.__identifier_map.keys()):
            containers = self.__identifier_map[identifier]
            not_from_stock = []
            for container in containers:
                if not container.location is None: continue
<<<<<<< HEAD
                if container.from_stock:
                    add_list_map_element(priority_scores, 1, container)
                else:
                    not_from_stock.append(container)
            not_from_stock.sort(reverse=True)
            priority_scores[0].extend(not_from_stock)
=======
                score = 0
                if container.from_stock: score += 2
                if self.__preferred_prep_locations[container] is not None:
                    score += 1
                add_list_map_element(priority_scores, score, container)
>>>>>>> 6d83229f

        return priority_scores

    def get_preparation_plate_containers(self):
        """
        Returns the preparation plate containers that have been build up.
        Assumes you have already invoked
        :func:`distribute_preparation_containers` before.

        :return: The preparation containers mapped onto plate marker.
        :raise AttributeError: If you did not invoke
        :func:`distribute_preparation_containers` before
        """
        if self.__prep_plate_containers is None:
            msg = 'The layout generation is not completed yet. Please call ' \
                  'distribute_preparation_containers() before.'
            raise AttributeError(msg)

        return self.__prep_plate_containers

    def get_final_containers(self):
        """
        Returns the requested (final) containers that have actually been used.
        If there are clones the list will contain one version for each clone.
        This list can be used to complete layout and to generate transfer
        worklists.
        """
        return self.__final_containers

<<<<<<< HEAD
    def __str__(self):
        return self._prep_specs.name
=======
>>>>>>> 6d83229f


class SectorLocationAssigner(_LocationAssigner):
    """
    A location assigner dealing with rack sector. Use the CyBio for pipetting
    specs.
    """

    _PIPETTING_SPECS_NAME = PIPETTING_SPECS_NAMES.CYBIO
    _STOCK_PIPETTING_SPECS_NAME = _PIPETTING_SPECS_NAME
    _PLATE_CONTAINER_CLS = SectorPlateContainer

    def __init__(self, reservoir_specs, final_plate_dead_vol):
        """
        Constructor

        :param prep_reservoir_specs: The reservoir specs for this run.
        :type prep_reservoir_specs: :class:`ReservoirSpecs`

        :param number_sectors: The number of rack sectors (usually 1 or 4).
        :type number_sectors: :class:`int`

        :param final_plate_dead_vol: The dead volume of the final plates
            *in ul*.
        :type final_plate_dead_vol: positive number, unit ul
        """
        _LocationAssigner.__init__(self, prep_reservoir_specs=reservoir_specs,
                                   final_plate_dead_vol=final_plate_dead_vol)

    def _get_locations_for_prep_specs(self):
        """
        In this case we return a list of sector indices.
        """
        num_sectors = _TranslatorStore.get_number_sectors(
                                                self._prep_specs.rack_shape)
        return range(num_sectors)


class RackPositionLocationAssigner(_LocationAssigner):
    """
    This assigner deals with rack positions. It uses the Biomek specs as
    pipetting specs.
    """

    _PIPETTING_SPECS_NAME = PIPETTING_SPECS_NAMES.BIOMEK
    _STOCK_PIPETTING_SPECS_NAME = PIPETTING_SPECS_NAMES.BIOMEKSTOCK
    _PLATE_CONTAINER_CLS = RackPositionPlateContainer

    def _get_locations_for_prep_specs(self):
        """
        We do not need to check whether rack positions are already occupied
        because preparation plates are always new ones.
        """
        return get_positions_for_shape(self._prep_specs.rack_shape)


class JobRackPositionAssigner(RackPositionLocationAssigner):
    """
    This assigner deals with rack positions, but unlike the normal
    :class:`RackPositionLocationAssigner` (which deals with routes for single
    ISOs), this assigner creates preparation plates for ISO jobs.
    """

    _PREP_PLATE_ROLE = LABELS.ROLE_PREPARATION_JOB


def get_transfer_volume(source_conc, target_conc, target_vol, dil_factor=None):
    """
    Helper function determine the transfer volume (uncorrected) for a set of
    values.
    """
    if dil_factor is None:
        dil_factor = source_conc / float(target_conc)
    if dil_factor < 1:
        msg = 'A dilution factor must not be smaller than 1!'
        raise ValueError(msg)

    return target_vol / dil_factor


class _LayoutPlanner(BaseAutomationTool):
    """
    Abstract base class. The planner finds preparation routes for a bunch
    of :class:`_LocationContainers` (the classes depend on the subclass
    implementation) by means of a :class:`_LocationAssigner`. The resulting data
    is converted into :class:`LabIsoPosition` and :class:`PlannedTransfer`
    objects and stored in the :class:`LabIsoBuilder`.

    The finding of the preparation routes involves complete simulation for
    different reservoir specs (see :attr:`_AVAILABLE_RESERVOIR_SPECS_NAMES`).
    The planner will pick a spec that has capacity for all preparation
    containers. If there are several specs in question, the planner will pick
    the one smallest plate count.
    """

    #: The reservoir specs available for preparation plates in the order of
    #: desirability. The first one is the most desirable one.
    _AVAILABLE_RESERVOIR_SPECS_NAMES = [RESERVOIR_SPECS_NAMES.STANDARD_96,
                                        RESERVOIR_SPECS_NAMES.STANDARD_384,
                                        RESERVOIR_SPECS_NAMES.DEEP_96]

    #: Used to get the :class:`PipettingSpecs` for the buffer dilutions
    #: (default: BioMek).
    _PIPETTING_SPECS_NAME = PIPETTING_SPECS_NAMES.BIOMEK

    def __init__(self, log, iso_request, builder):
        """
        Constructor

        :param log: The log to write into.
        :type log: :class:`thelma.ThelmaLog`

        :param iso_request: The ISO request for which to create the ISOs.
        :type iso_request: :class:`thelma.models.iso.LabIsoRequest`

        :param builder: The builder collects the data of the picked assigner.
        :type builder: :class:`LabIsoBuilder`
        """
        BaseAutomationTool.__init__(self, log=log)
        #: The ISO request for which to create the ISOs.
        self.iso_request = iso_request
        #: The builder collects the data of the picked assigner.
        self.builder = builder

        #: The dead volume of the final plates *in ul*.
        self._final_plate_dead_vol = None

        #: The :class:`_LocationContainers` for each plate location (not
        #: regarding copy numbers) - this list might only be used to BEFORE
        #: calculation of the preparation routes, because the preparation
        #: use might generate and use container clones. For the generation
        #: of layouts and liquids transfers, you might use
        #: :attr:`_final_containers`.
        self._registered_containers = None
        #: The :class:`_LocationContainers` for each plate location (not
        #: regarding copy numbers) - this list is set by the picked
        #: location assigner. It does not contain clones but all containers
        #: know their parents. Use this list for the generation of
        #: layouts and liquid transfers.
        self._final_containers = None

        #: The requested containers that can be derived from one another
        #: mapped onto an identifier.
        self._coupled_requested_containers = None
        #: The number of copies ordered for each requested container.
        self._number_copies = None


        #: :class:`ReservoirSpecs` mapped onto their names.
        self.__reservoir_specs_map = dict()
        #: :class:`_LocationAssigner` mapped onto their :class:`ReservoirSpecs`.
        self.__location_assigners = None
        #: The location assigner to be used.
        self._picked_assigner = None

        #: The :class:`_PlateContainer` objects for the preparation plates
        #: mapped onto their plate markers.
        self._prep_plate_containers = None

    def reset(self):
        BaseAutomationTool.reset(self)
        self._final_plate_dead_vol = None
<<<<<<< HEAD
=======
        self._number_copies = None
>>>>>>> 6d83229f
        self._registered_containers = dict()
        self._final_containers = dict()
        self._coupled_requested_containers = dict()
        self.__reservoir_specs_map = dict()
        self.__location_assigners = dict()
        self._picked_assigner = None
        self._prep_plate_containers = None

    def run(self):
        self.reset()
        self.add_info('Start analysis ...')

        self._check_input()
        if not self.has_errors(): self._register_requested_plate_containers()
        if not self.has_errors(): self.__find_preparation_routes()
        if not self.has_errors() and self._picked_assigner is None:
            self.__pick_location_assigner()
        if not self.has_errors(): self.__adjust_layout_builder()
        if not self.has_errors():
            self.return_value = self.builder
            self.add_info('Analysis completed.')

    def _check_input(self):
        if self._check_input_class('ISO request', self.iso_request,
                                   LabIsoRequest):
            if self._number_copies is None:
                self._number_copies = self.iso_request.number_aliquots
            self._final_plate_dead_vol = self.iso_request.\
                    iso_plate_reservoir_specs.min_dead_volume \
                    * VOLUME_CONVERSION_FACTOR

        self._check_input_class('ISO layout builder', self.builder,
                                LabIsoBuilder)

    def _register_requested_plate_containers(self):
        """
        Determines the containers for which to find the preparation routes
        and stores them in the :attr:`_requested_containers`.
        """
        raise NotImplementedError('Abstract method!')

    def __find_preparation_routes(self):
        """
        Figures out how to provide the desired volume and concentration for
        each requested container.
        If the first possible reservoir specs do not require preparation
        plates, we pick these specs immediately.
        """
        self._find_coupled_containers()

        first_specs = True
        for specs_name in self._AVAILABLE_RESERVOIR_SPECS_NAMES:
            assigner = self.__find_route_for_reservoir_specs(specs_name)
            if first_specs:
                if not assigner.has_preparation_containers():
                    self._picked_assigner = assigner
                    break
            else:
                first_specs = False

    def __find_route_for_reservoir_specs(self, reservoir_specs_name):
        """
        Finds preparation routes for each requested container assuming a
        particular reservoir spec.
        """
        specs = get_reservoir_spec(reservoir_specs_name)
        assigner = self._init_assigner(specs)
        self.__reservoir_specs_map[reservoir_specs_name] = specs
        self.__location_assigners[specs] = assigner

        for identifier in sorted(self._coupled_requested_containers.keys()):
            requested_containers = self._coupled_requested_containers[
                                                                    identifier]
            containers = []
            for requested_container in requested_containers:
<<<<<<< HEAD
                containers.append(requested_container.clone(1))
=======
                containers.append(requested_container.clone())
>>>>>>> 6d83229f
            kw = dict(requested_containers=containers,
                      identifier=identifier,
                      number_copies=self._number_copies)
            self._run_and_record_error(meth=assigner.add_containers,
                        base_msg='Error when trying to add requested ' \
                                 'containers to location assigner: ', **kw)

        return assigner

    def _init_assigner(self, reservoir_specs):
        """
        Initialises the :class:`_LocationAssigner` for the given
        reservoir specs.
        """
        raise NotImplementedError('Abstract method.')

    def _find_coupled_containers(self):
        """
        Finds relationships between requested containers, that is containers
        that share the same pool (combination).
        """
        raise NotImplementedError('Abstract method.')

    def __pick_location_assigner(self):
        """
        We only want location assigners that provide volume capacity for all
        preparation containers. If there are several suitable assigner, we
        take one with the lowest number of preparation plates (priority 1)
        and highest desirability (priority 2).
        """
        full_coverage = dict()
        for specs_name in self._AVAILABLE_RESERVOIR_SPECS_NAMES:
            specs = self.__reservoir_specs_map[specs_name]
            assigner = self.__location_assigners[specs]
            self._run_and_record_error(
                            meth=assigner.process_preparation_containers,
                            base_msg='Error when trying to process ' \
                                     'preparation containers: ')

            specs_max_vol = specs.max_volume * VOLUME_CONVERSION_FACTOR
            max_vol = assigner.get_max_preparation_volume()
            if is_larger_than(max_vol, specs_max_vol): continue
            num_plates = assigner.get_number_preparation_plates()
            full_coverage[specs] = num_plates

        if len(full_coverage) < 1:
            msg = 'The volumes for some preparation containers exceed ' \
                  'the capacity of all available plate types (%s).' \
                      % (', '.join([rs.name for rs in sorted(
                                            self.__location_assigners.keys())]))
            self.add_error(msg)

        elif len(full_coverage) == 1:
            # if there is only one spec covering all containers we pick
            # this one
            specs = full_coverage.keys()[0]
            self.__set_preparation_specs(specs)

        else:
            # if there are several specs covering all containers we pick the
            # one with the lowest number of plates (priority 1) or if there are
            # several ones with an equal number we pick the one which has been
            # defined as more desirable in the
            # :attr:`_AVAILABLE_RESERVOIR_SPECS_NAMES` list.
            min_num_plates = min(full_coverage.values())
            for specs_name in self._AVAILABLE_RESERVOIR_SPECS_NAMES:
                specs = self.__reservoir_specs_map[specs_name]
                if not full_coverage.has_key(specs): continue
                num_plates = full_coverage[specs]
                if num_plates == min_num_plates:
                    self.__set_preparation_specs(specs)
                    break

    def __set_preparation_specs(self, reservoir_specs):
        """
        Also starts the assigns of preparation containers to locations.
        """
        assigner = self.__location_assigners[reservoir_specs]
        self._picked_assigner = assigner
        self._run_and_record_error(
                meth=assigner.distribute_preparation_containers,
                base_msg='Error when trying to distribute preparation ' \
                         'containers: ')
        self._prep_plate_containers = assigner.\
                                      get_preparation_plate_containers()

    def __adjust_layout_builder(self):
        """
        Converts container data to layout positions and planned transfers.
        """
        self.__set_final_containers()
        self._store_final_iso_positions()

        if self._prep_plate_containers is not None:
            plate_specs = get_rack_specs_from_reservoir_specs(
                          self._picked_assigner.preparation_reservoir_specs)
            self._create_preparation_layouts(plate_specs)

        self.__store_planned_transfers()

    def __set_final_containers(self):
        """
        The final containers have been derived from the
        :attr:`_registered_containers` (as clones) in the course of the
        preparation route generation (by the assigner). Unlike the
        registered containers they know their parent containers.
        Potential copies have been stripped by the assigner so that there
        is only version of each container even if the copy number is higher.
        The container are used to complete layouts and generate liquid
        transfers.
        """
        final_containers = self._picked_assigner.get_final_containers()
        for container in final_containers:
            self._final_containers[container.location] = container

    def _store_final_iso_positions(self):
        """
        Generates :class:`FinalLabIsoPosition` objects from a final containers
        and adds them to the ISO layout in the :attr:`builder`. We use the
        :attr:`_requested_containers` list because it is free of clones
        and contains each requested location once.
        """
        raise NotImplementedError('Abstract method.')

    def _create_preparation_layouts(self, plate_specs):
        """
        The data for the layouts is taken from the preparation plate containers
        in the picked assigner.
        """
        raise NotImplementedError('Abstract method.')

    def __store_planned_transfers(self):
        """
        Converts the transfers from the container attributes into
        :class:`PlannedTransfer` objects.
        """
        for requested_container in self._final_containers.values():
<<<<<<< HEAD
            self._record_transfers_for_container(requested_container,
                                                 is_final_container=True)
=======
            self.__record_transfers_for_container(requested_container)
>>>>>>> 6d83229f

        if self._prep_plate_containers is not None:
            for prep_plate in self._prep_plate_containers.values():
                for container in prep_plate.get_containers():
                    self._record_transfers_for_container(container)

        for plate_marker in self.builder.planned_dilutions.keys():
            if self.builder.dilution_pipetting_specs.has_key(plate_marker):
                continue
            ps = get_pipetting_specs(self._PIPETTING_SPECS_NAME)
            self.builder.dilution_pipetting_specs[plate_marker] = ps

    def _record_transfers_for_container(self, container,
                            is_final_container=False): #pylint: disable=W0613
        """
        Container dilutions are recorded if the volume is larger than 0.
        Container and rack are only recorded if there are are child containers.
        """
        plate_marker = container.plate_marker

        # dilution
        buffer_volume = container.get_buffer_volume()
        if not are_equal_values(buffer_volume, 0):
            volume = round(buffer_volume / VOLUME_CONVERSION_FACTOR, 7)
            rack_positions = self._get_rack_positions_for_container(container)
            for rack_pos in rack_positions:
                psd = PlannedSampleDilution.get_entity(volume=volume,
                            target_position=rack_pos, diluent_info=DILUENT_INFO)
                self.builder.add_dilution(psd, plate_marker)

        # transfer
        if len(container.targets) > 0:
            transfers = container.get_planned_liquid_transfers()
            for child_plate_marker, planned_transfers in transfers.iteritems():
                if (plate_marker == child_plate_marker):
                    intraplate_ancestors = container.\
                                           get_intraplate_ancestor_count()
                    for pt in planned_transfers:
                        self.builder.add_intraplate_transfer(pt, plate_marker,
                                                         intraplate_ancestors)
                else:
                    for pt in planned_transfers:
                        self.builder.add_interplate_transfer(pt,
                                source_plate_marker=plate_marker,
                                target_plate_marker=child_plate_marker)

    def _get_rack_positions_for_container(self, container):
        """
        Returns the rack positions for the given container. Is used to create
        the :class:`PlannedSampleDilution` objects for the passed container.
        """
        raise NotImplementedError('Abstract method.')


class SectorPlanner(_LayoutPlanner):
    """
    A special planner dealing with rack sectors. This planner is called first
    (if rack sectors can be used).
    """

    NAME = 'Sector Planner'

    _PIPETTING_SPECS_NAME = PIPETTING_SPECS_NAMES.CYBIO

    def __init__(self, log, iso_request, builder, association_data,
                 sector_positions, stock_concentration):
        """
        Constructor

        :param log: The log to write into.
        :type log: :class:`thelma.ThelmaLog`

        :param iso_request: The ISO request for which to create the ISOs.
        :type iso_request: :class:`thelma.models.iso.LabIsoRequest`

        :param builder: The builder collects the data of the picked assigner.
        :type builder: :class:`LabIsoBuilder`

        :param association_data: Stores the determined values and relationship
            for the rack sectors.
        :type association_data: :class:`IsoRequestAssociationData`

        :param sector_positions: The ISO request position included in the
            sector preparation mapped onto sector indices. Sector without
            positions are not included.
        :type sector_positions: :class:`dict`

        :param stock_concentration: The stock concentration for all positions
            (usually the stock concentration for floatings) *in nM*.
        :type stock_concentration: positive number
        """
        _LayoutPlanner.__init__(self, log=log, iso_request=iso_request,
                                builder=builder)
        #: Stores the determined values and relationship for the rack sectors.
        self.association_data = association_data
        #: All ISO request positions to be included mapped onto sector indices.
        self.sector_positions = sector_positions
        #: The stock concentration for all positions *in nM*.
        self.stock_concentration = stock_concentration

        #: The number of rack sectors in the aliquot plate.
        self.__number_sectors = None

        #: The rack positions for each container (used to find rack positions
        #: for the planned dilutions).
        self.__container_position_map = None

        #: Stores the translators used to determine preparation and aliquot
        #: positions (:class:`_TranslatorStore`).
        self.__translator_store = None

    def reset(self):
        _LayoutPlanner.reset(self)
        self.__number_sectors = None
        self.__container_position_map = dict()
        self.__translator_store = None

    def _check_input(self):
        _LayoutPlanner._check_input(self)
        if self._check_input_class('association data', self.association_data,
                                   IsoRequestAssociationData):
            self.__number_sectors = self.association_data.number_sectors

        self._check_input_map_classes(self.sector_positions, 'sector map',
                    'sector index', int, 'position list', list)

        if not is_valid_number(self.stock_concentration):
            msg = 'The stock concentration must be a positive number ' \
                  '(obtained: %s).' % (self.stock_concentration)
            self.add_error(msg)

    def _register_requested_plate_containers(self):
        """
        The sectors to be prepared are part of the :attr:`association data`.
        """
        sector_concentrations = self.association_data.sector_concentrations
        parent_sectors = self.association_data.parent_sectors

        for sector_index, parent_sector in parent_sectors.iteritems():
            parent_conc = self.stock_concentration
            from_stock = (parent_sector is None)
            conc = sector_concentrations[sector_index]
            volume = self.association_data.sector_volumes[sector_index]
            if not from_stock:
                parent_conc = sector_concentrations[parent_sector]
            kw = dict(sector_index=sector_index)
            container = SectorContainer.create_final_plate_container(
                                    volume=volume, location=sector_index,
                                    parent_concentration=parent_conc,
                                    target_concentration=conc, **kw)
            self._registered_containers[sector_index] = container

    def _init_assigner(self, reservoir_specs):
        return SectorLocationAssigner(reservoir_specs=reservoir_specs,
                      final_plate_dead_vol=self._final_plate_dead_vol)

    def _find_coupled_containers(self):
        """
        The relationships of the sectors have already been determined. They
        are stored in the association data.
        """
        associated_sectors = self.association_data.associated_sectors
        c = 1
        for sectors in associated_sectors:
            c += 1
            coupled_containers = []
            for sector_index in sectors:
                container = self._registered_containers[sector_index]
                coupled_containers.append(container)
            self._coupled_requested_containers[str(c)] = coupled_containers

    def _store_final_iso_positions(self):
        """
        Uses the :attr:`sector_positions` map to determine which position
        of the sectors have to be recorded.
        """
<<<<<<< HEAD
        aliquot_shape = self.iso_request.iso_plate_reservoir_specs.rack_shape
        self.__translator_store = _TranslatorStore(aliquot_shape)
        direction = _TranslatorStore.DIR_ALIQUOT_TO_ALIQUOT
        number_sectors = _TranslatorStore.get_number_sectors(aliquot_shape)
=======
        for container in self._final_containers.values():
            sector_index = container.sector_index
>>>>>>> 6d83229f

        for container in self._final_containers.values():
            sector_index = container.sector_index
            container.number_sectors = number_sectors

            for ir_pos in self.sector_positions[sector_index]:
                tts = []
                for child_container, transfer_vol in container.targets.\
                                                     iteritems():
                    translator = self.__translator_store.get_translator(
                            direction=direction,
                            source_sector_index=sector_index,
                            target_sector_index=child_container.location)
                    trg_pos = translator.translate(ir_pos.rack_position)
                    tt = TransferTarget(trg_pos, transfer_vol,
                                        container.plate_marker)
                    tts.append(tt)
                from_job = (ir_pos.is_fixed and container.from_stock)
                aliquot_pos = container.create_aliquot_position(ir_pos,
                                                                tts, from_job)
                self.builder.add_final_iso_plate_position(aliquot_pos)
                add_list_map_element(self.__container_position_map, container,
                                     ir_pos.rack_position)

    def _create_preparation_layouts(self, plate_specs):
        """
        In order to determine the rack positions we use the
        :attr:`sector_positions` map and some translators.
        """
        prep_shape = self._picked_assigner.preparation_reservoir_specs.\
                     rack_shape
        self.__translator_store.set_prep_shape(prep_shape)
        number_sectors = _TranslatorStore.get_number_sectors(prep_shape)

        for label, plate_container in self._prep_plate_containers.iteritems():
            layout = LabIsoPrepLayout(shape=prep_shape)
            for container in plate_container.get_containers():
                container.number_sectors = number_sectors
                pos_map = self.__get_preparation_rack_positions(container)
                prep_sector = container.location
                for src_pos, ir_pos in pos_map.iteritems():
                    prep_tts = dict()
                    aliquot_tts = dict()
                    for child, transfer_vol in container.targets.iteritems():
                        if child.is_final_container:
                            direction = _TranslatorStore.DIR_PREP_TO_ALIQUOT
                            tts = aliquot_tts
                        else:
                            direction = _TranslatorStore.DIR_PREP_TO_PREP
                            tts = prep_tts
                        translator = self.__translator_store.get_translator(
                                direction=direction,
                                source_sector_index=prep_sector,
                                target_sector_index=child.location)
                        target_pos = translator.translate(src_pos)
                        tt = TransferTarget(target_pos, transfer_vol,
                                            child.plate_marker)
                        if not tts.has_key(tt.hash_value):
                            tts[tt.hash_value] = tt
                    prep_pos = container.create_preparation_position(src_pos,
                                ir_pos, prep_tts.values(), aliquot_tts.values())
                    layout.add_position(prep_pos)
                    add_list_map_element(self.__container_position_map,
                                         container, prep_pos.rack_position)

            self.builder.add_preparation_layout(label, layout, plate_specs)

    def __get_preparation_rack_positions(self, prep_container):
        """
        Returns the rack positions and ISO request positions for the given
        preparation container. The positions are derived from the
        :attr:`sector_positions` map using the lowest sector index of the
        final plate container descandants.
        """
        prep_sector = prep_container.location
        aliquot_sectors = set()
        for child_container in prep_container.get_descendants():
            if child_container.is_final_container:
                aliquot_sectors.add(child_container.sector_index)
        aliquot_sector = min(aliquot_sectors)

        pos_map = dict()
        translator = self.__translator_store.get_translator(
                    direction=_TranslatorStore.DIR_ALIQUOT_TO_PREP,
                    source_sector_index=aliquot_sector,
                    target_sector_index=prep_sector)
        for ir_pos in self.sector_positions[aliquot_sector]:
            translated_pos = translator.translate(ir_pos.rack_position)
            pos_map[translated_pos] = ir_pos

        return pos_map

    def _get_rack_positions_for_container(self, container):
        """
        The rack positions for each container are stored in the
        :attr:`__container_position_map` map that has been generated during
        the layout position creation.
        """
        return self.__container_position_map[container]


class _TranslatorStore(object):
    """
    Stores the :class:`RackSectorTranslator` for a :class:`SectorPlanner`.
    """
    DIR_ALIQUOT_TO_ALIQUOT = 'aliquot_to_aliquot'
    DIR_ALIQUOT_TO_PREP = 'aliquot_to_prep'
    DIR_PREP_TO_PREP = 'prep_to_prep'
    DIR_PREP_TO_ALIQUOT = 'prep_to_aliquot'

    def __init__(self, aliquot_shape):
        """
        Constructor.

        :param aliquot_shape: The rack shape of the aliquot plate layout.
        :type aliquot_shape: :class:`thelma.models.rack.RackShape`
        """
        #: The rack shape of the preparation layouts.
        self.__prep_shape = None
        #: The rack shape of the aliquot plate layout.
        self.__aliquot_shape = aliquot_shape
        #: Stores the translators for each direction.
        self.__direction_map = dict()

    def set_prep_shape(self, prep_shape):
        """
        Sets the preparation layout shape.

        :param prep_shape: The rack shape of the preparation layouts.
        :type prep_shape: :class:`thelma.models.rack.RackShape`
        """
        self.__prep_shape = prep_shape

    def get_translator(self, direction, source_sector_index,
                       target_sector_index):
        """
        :param direction: Aliquot and preparation plate can both be source
            and target. Check out the class variables.
        :type direction: :class:`str`

        :param source_sector_index: The sector index of the source sector.
        :type source_sector_index: :class:`int`

        :param target_sector_index: The sector index of the target sector.
        :type target_sector_index: :class:`int`
        """
        if self.__direction_map.has_key(direction):
            dir_map = self.__direction_map[direction]
        else:
            dir_map = dict()
            self.__direction_map[direction] = dir_map

        if dir_map.has_key(target_sector_index):
            translator_map = dir_map[target_sector_index]
        else:
            translator_map = dict()
            dir_map[target_sector_index] = translator_map

        if translator_map.has_key(source_sector_index):
            return translator_map[source_sector_index]
        else:
            src_shape, trg_shape = self.__get_source_and_target_shape(direction)
            src_num = self.get_number_sectors(src_shape)
            trg_num = self.get_number_sectors(trg_shape)
            number_sectors = max(src_num, trg_num)
            behaviour = RackSectorTranslator.get_translation_behaviour(
                    number_sectors=number_sectors, source_shape=src_shape,
                    target_shape=trg_shape)
            translator = RackSectorTranslator(number_sectors,
                source_sector_index, target_sector_index, behaviour=behaviour)
            translator_map[source_sector_index] = translator
            return translator

    def __get_source_and_target_shape(self, direction):
        if direction == self.DIR_ALIQUOT_TO_ALIQUOT:
            return self.__aliquot_shape, self.__aliquot_shape
        elif direction == self.DIR_ALIQUOT_TO_PREP:
            return self.__aliquot_shape, self.__prep_shape
        elif direction == self.DIR_PREP_TO_ALIQUOT:
            return self.__prep_shape, self.__aliquot_shape
        elif direction == self.DIR_PREP_TO_PREP:
            return self.__prep_shape, self.__prep_shape
        return None, None

    @staticmethod
    def get_number_sectors(rack_shape):
        """
        Helper function returning the number of sectors for a rack shape -
        1 for 96 shapes and 4 for 384 shapes.
        """
        if rack_shape.size == 96:
            return 1
        else:
            return 4

    def __str__(self):
        return self.__class__.__name__


class RackPositionPlanner(_LayoutPlanner):
    """
    A special planner that deals with separate rack positions. The planner
    can either deal if routes specific to ISOs (default) or to an ISO job
    (subclass implementation).
    """

    NAME = 'Rack Position Planner'

    #: The :class:`RackPositionLocationAssigner` class for this planner.
    _LOCATION_ASSIGNER_CLS = RackPositionLocationAssigner
    #: The value for the :attr:`from_job` attribute of final ISO plate
    #: positions.
    FROM_JOB = False

    def __init__(self, log, iso_request, builder, pool_containers):
        """
        Constructor

        :param log: The log to write into.
        :type log: :class:`thelma.ThelmaLog`

        :param iso_request: The ISO request for which to create the ISOs.
        :type iso_request: :class:`thelma.models.iso.LabIsoRequest`

        :param builder: The builder collects the data of the picked assigner.
        :type builder: :class:`LabIsoBuilder`

        :param pool_containers: The :class:`_PoolContainer` objects for each
            pool the planner shall regard in order of occurrence.
        :type pool_containers: :class:`list` of :class:`_PoolContainer` objects
        """
        _LayoutPlanner.__init__(self, log, iso_request, builder)

        #: The :class:`_PoolContainer` objects in order of occurrence.
        self.pool_containers = pool_containers

    def _check_input(self):
        _LayoutPlanner._check_input(self)
        self._check_input_list_classes('pool container', self.pool_containers,
                                       _PoolContainer)

    def _register_requested_plate_containers(self):
        """
        The positions to be prepared are defined by the :attr:`pool_container`
        list.
        """
        for pool_container in self.pool_containers:
            for pool_pos in pool_container:
                container = self._create_container(pool_pos, pool_container)
                self._registered_containers[pool_pos.rack_position] = container

    def _create_container(self, pool_pos, pool_container):
        """
        Converts a molecule design pool position into a
        :class:`RackPositionContainer` object.
        """
        return RackPositionContainer.from_iso_request_position(pool_pos,
                                     pool_container.stock_concentration)

    def _init_assigner(self, reservoir_specs):
        return self._LOCATION_ASSIGNER_CLS(prep_reservoir_specs=reservoir_specs,
                               final_plate_dead_vol=self._final_plate_dead_vol)

    def _find_coupled_containers(self):
        """
        All positions with the same pool can in theory be derived from one
        another. The location assigners will figure it out.
        """
        c = 0
        for pool_container in self.pool_containers:
            c += 1
            containers = []
            for pool_pos in pool_container:
                container = self._registered_containers[pool_pos.rack_position]
                containers.append(container)
            self._coupled_requested_containers[c] = containers

    def _store_final_iso_positions(self):
        """
        Except for the targets, everything is already stored in the container.
        """
        for container in self._final_containers.values():
            tts = []
            for child_container, transfer_vol in container.targets.iteritems():
                tt = TransferTarget(rack_position=child_container.rack_position,
                                transfer_volume=transfer_vol,
                                target_rack_marker=child_container.plate_marker)
                tts.append(tt)

            final_pos = container.create_final_lab_iso_position(tts,
                                                                self.FROM_JOB)
            self.builder.add_final_iso_plate_position(final_pos)

    def _create_preparation_layouts(self, plate_specs):
        prep_shape = self._picked_assigner.preparation_reservoir_specs.\
                     rack_shape

        for plate_marker, prep_plate in self._prep_plate_containers.iteritems():
            layout = LabIsoPrepLayout(shape=prep_shape)
            for container in prep_plate.get_containers():
                final_tts = dict()
                prep_tts = dict()
                for child_container, transfer_vol in container.targets.\
                                                     iteritems():
                    tt = TransferTarget(child_container.rack_position,
                                    transfer_vol, child_container.plate_marker)
                    if child_container.is_final_container:
                        tts = final_tts
                    else:
                        tts = prep_tts
                    hash_value = tt.hash_value
                    if not tts.has_key(hash_value):
                        tts[hash_value] = tt
                prep_pos = container.create_preparation_position(
                                     prep_tts.values(), final_tts.values())
                layout.add_position(prep_pos)
            self._store_preparation_layout(plate_marker, layout, plate_specs)
            self.builder.plate_specs[plate_marker] = plate_specs

    def _store_preparation_layout(self, plate_marker, prep_layout, plate_specs):
        """
        By default, preparation layouts are stored as normal (= ISO-related
        as opposed to ISO job related) layouts.
        """
        self.builder.add_preparation_layout(plate_marker, prep_layout,
                                            plate_specs)

    def _get_rack_positions_for_container(self, container):
        return [container.rack_position]


class JobRackPositionPlanner(RackPositionPlanner):
    """
    A special :class:`RackPositionPlanner` that deals with fixed (control)
    pools that are shared by all ISOs in an ISO job. Is only used if
    there are floating positions in a layout.
    """

    NAME = 'Job Rack Position Planner'

    _LOCATION_ASSIGNER_CLS = JobRackPositionAssigner
    FROM_JOB = True

    def __init__(self, log, iso_request, builder, pool_containers,
                 number_copies):
        """
        Constructor

        :param log: The log to write into.
        :type log: :class:`thelma.ThelmaLog`

        :param iso_request: The ISO request for which to create the ISOs.
        :type iso_request: :class:`thelma.models.iso.LabIsoRequest`

        :param builder: The builder collects the data of the picked assigner.
        :type builder: :class:`LabIsoBuilder`

        :param pool_containers: The :class:`_PoolContainer` objects for each
            pool the planner shall regard in order of occurrence.
        :type pool_containers: :class:`list` of :class:`_PoolContainer` objects

        :param number_copies: The copies that shall be created for each
            requested position (depends on number of ISOS, aliquot number and
            the fixed position processing so far).
        :type number_copies: positive integer
        """
        RackPositionPlanner.__init__(self, log, iso_request, builder,
                                     pool_containers)
        self._number_copies = number_copies

        #: Requested containers do only need to be recorded if there have not
        #: been covered by the sector preparation, that is, if the working
        #: positions in the pool containers are :class:`IsoRequestPosition`
        #: objects.
        self.__record_requested_containers = None

    def reset(self):
        RackPositionPlanner.reset(self)
        self.__record_requested_containers = None

    def _check_input(self):
        RackPositionPlanner._check_input(self)
        if self._check_input_class('number ISOs', self._number_copies, int):
            if not self._number_copies > 0:
                msg = 'The number of ISOs must be larger than 0!'
                self.add_error(msg)

    def _create_container(self, pool_pos, pool_container):
        """
        The type of the pool position also determines whether the resulting
        containers need to be added to the final ISO layout.
        """
        if isinstance(pool_pos, IsoRequestPosition):
            self.__set_record_requested_containers(True)
            return RackPositionPlanner._create_container(self, pool_pos,
                                                         pool_container)

        self.__set_record_requested_containers(False)
        return RackPositionContainer.from_lab_iso_position(pool_pos,
                                     pool_container.stock_concentration)

    def __set_record_requested_containers(self, record):
        """
        Helper function that sets the :attr:`__record_requested_containers`
        flag and makes sure the values are consistent.
        """
        if self.__record_requested_containers is None:
            self.__record_requested_containers = record
        elif not self.__record_requested_containers == record:
            self.add_error('The position classes in the pool containers ' \
                           'are inconsistent!')

    def _store_final_iso_positions(self):
        """
        The pool positions in the pool containers may already be part of
        the layout (if the controls are covered by sector preparation).
        If they are there, their stock tube data must be removed.
        """
        if self.__record_requested_containers:
            RackPositionPlanner._store_final_iso_positions(self)
        else:
            for pool_container in self.pool_containers:
                for plate_pos in pool_container:
                    if not isinstance(plate_pos, FinalLabIsoPosition):
                        continue
                    requested_container = self._final_containers[
                                                    plate_pos.rack_position]
                    if not requested_container.from_stock:
                        plate_pos.stock_tube_barcode = None

    def _store_preparation_layout(self, plate_marker, prep_layout, plate_specs):
        """
        In contrast to the normaler rack position planner, we want to
        store a job preparation layout.
        """
        self.builder.add_job_preparation_layout(plate_marker, prep_layout,
                                                plate_specs)

    def _record_transfers_for_container(self, container,
                                        is_final_container=False):
        """
        If we do not record the requested containers we also do not need to
        record the transfers for them.
        """
        if is_final_container and not self.__record_requested_containers:
            pass
        else:
            RackPositionPlanner._record_transfers_for_container(self, container,
                                          is_final_container=is_final_container)


class LibraryIsoBuilder(LabIsoBuilder):
    """
    A special lab ISO builder for library screenings. Unlike in normal lab
    ISOs there are no ISO preparation or aliquot plates but pre-existing library
    plates.
    """

    def __init__(self, iso_request, excluded_racks, requested_tubes):
        """
        Constructor

        :param iso_request: The ISO request the ISOs shall belong to.
        :type iso_request: :class:`thelma.models.iso.LabIsoRequest`

        :param excluded_racks: A list of barcodes from stock racks that shall
            not be used for stock sample picking.
        :type excluded_racks: A list of rack barcodes

        :param requested_tubes: A list of barcodes from stock tubes that are
            supposed to be used.
        :type requested_tubes: A list of tube barcodes.
        """
        LabIsoBuilder.__init__(self, iso_request=iso_request,
                               excluded_racks=excluded_racks,
                               requested_tubes=requested_tubes)
        self.has_job_processing = True

        #: The ISO request layout is required to transfer the library
        #: positions to the ISO plate layout -
        #: use :func:`set_iso_request_layout` to set.
        self._iso_request_layout = None

        #: The picked library plates mapped onto layout numbers - use
        #: :func:`set_library_platesset_library_plates` to set.
        self._library_plates = None

    def set_iso_request_layout(self, iso_request_layout):
        """
        The ISO request layout is required to transfer library positions
        to the ISO plate layouts.

        :param library_plates: The picked library plates mapped onto pools.
        :type library_plates: :class:`dict`

        :raise AttributeError: If the library plates have been set before.
        """
        self._set_immutable_value(iso_request_layout, '_iso_request_layout')

    def set_library_plates(self, library_plates):
        """
        The picked library plates must be mapped onto layout numbers.

        :param library_plates: The picked library plates mapped onto pools.
        :type library_plates: :class:`dict`

        :raise AttributeError: If the library plates have been set before.
        """
        self._set_immutable_value(library_plates, '_library_plates')

    # pylint: disable=W0613
    def _fill_iso_plate_layout(self, iso_plate_layout, floating_map, pools):
        """
        We still need to add the library positions - their data is derived
        from the :attr:`__iso_request_layout` (the actual pool ID for the
        positions is not inserted).
        """
        for ir_pos in self._iso_request_layout.get_working_positions():
            if not ir_pos.is_library: continue
            lib_pos = FinalLabIsoPosition.create_library_position(
                                rack_position=ir_pos.rack_position,
                                concentration=ir_pos.iso_concentration,
                                volume=ir_pos.iso_volume)
            iso_plate_layout.add_position(lib_pos)
    # pylint: enable=W0613

    def _add_final_iso_plates(self, iso):
        """
        We need to pick a layout number and attach the plate to the ISO. The
        referring plates and layout numbers are removed from the available
        plates map (:attr:`__library_plates`).
        """
        layout_number = min(self._library_plates.keys())
        library_plates = self._library_plates[layout_number]
        iso.library_plates = library_plates
        del self._library_plates[layout_number]


class LibraryIsoPlanner(LabIsoPlanner):
    """
    Ordering a library plate is a special case, because we do not have any
    ISO-specific processing but only job-related preparation routes.
    In addition, we do not generated new aliquot plates for library ISOs but
    assign pre-existing library plates as final ISO plates.

    **Return Value:** :class:`LibraryIsoBuilder`
    """
    NAME = 'Library ISO Planner'

    _BUILDER_CLS = LibraryIsoBuilder

    def __init__(self, log, iso_request, number_isos,
                       excluded_racks=None, requested_tubes=None):
        """
        Constructor:

        :param log: The log to record events.
        :type log: :class:`thelma.ThelmaLog`

        :param iso_request: The ISO request containing the ISO layout for the
            ISO (and experiment metadata with the molecule design pools).
        :type iso_request: :class:`thelma.models.iso.IsoRequest`

        :param number_isos: The number of ISOs ordered.
        :type number_isos: :class:`int`

        :param excluded_racks: A list of barcodes from stock racks that shall
            not be used for stock sample picking.
        :type excluded_racks: A list of rack barcodes

        :param requested_tubes: A list of barcodes from stock tubes that are
            supposed to be used.
        :type requested_tubes: A list of tube barcodes.
        """
        LabIsoPlanner.__init__(self, log=log, iso_request=iso_request,
                               number_isos=number_isos,
                               excluded_racks=excluded_racks,
                               requested_tubes=requested_tubes)

        #: The molecule design library used for the screen.
        self.__library = None

        #: The library plates (future aliquot plates) mapped onto layout
        #: numbers.
        self.__library_plates = None

    def reset(self):
        LabIsoPlanner.reset(self)
        self.__library = None
        self.__library_plates = dict()

    def _analyse_iso_request(self):
        """
        We need to find the library in addition.
        """
        self._collect_pools()
        self._has_floatings = False
        self.__library = self.iso_request.molecule_design_library

        if self._iso_request_layout.has_floatings():
            msg = 'There are both library and floating positions in the ' \
                  'ISO request layout!'
            self.add_error(msg)
        elif self.__library is None:
            msg = 'There is no library for this ISO request!'
            self.add_error(msg)
        else:
            self.__find_library_plates()
            if not self.has_errors():
                self._real_number_isos = len(self.__library_plates)
                # pylint: disable=E1103
                self._builder.set_iso_request_layout(self._iso_request_layout)
                self._builder.set_library_plates(self.__library_plates)
                # pylint: enable=E1103

    def __find_library_plates(self):
        """
        Determines which layout number have not been covered by the ISO
        request yet, picks unused ones (in order of layout numbers) and fetches
        aliquot plates for them.
        """
        number_aliquots = self.iso_request.number_aliquots

        used_layout_numbers = set()
        for iso in self.iso_request.isos:
            if iso.status == ISO_STATUS.CANCELLED: continue
            for lp in iso.library_plates:
                used_layout_numbers.add(lp.layout_number)

        queued_layout_numbers = set()
        for i in range(self.__library.number_layouts):
            ln = i + 1
            if ln in used_layout_numbers: continue
            queued_layout_numbers.add(ln)
        if len(queued_layout_numbers) < 1:
            msg = 'There are no unused library layouts left for this ISO ' \
                  'request!'
            self.add_error(msg)
            return None

        available_plates = dict()
        for lp in self.__library.library_plates:
            if not lp.layout_number in queued_layout_numbers: continue
            if lp.has_been_used: continue
            add_list_map_element(available_plates, lp.layout_number, lp)
        self.__check_plate_availability(queued_layout_numbers, available_plates,
                                        number_aliquots)
        if self.has_errors(): return None

        for layout_number in sorted(list(queued_layout_numbers)):
            plates = sorted(available_plates[layout_number],
                        cmp=lambda p1, p2: cmp(p1.rack.label, p2.rack.label))
            self.__library_plates[layout_number] = []
            for i in range(number_aliquots):
                lp = plates.pop(0)
                self.__library_plates[layout_number].append(lp)
            if len(self.__library_plates) == self.number_isos: break

        if len(queued_layout_numbers) < self.number_isos:
            msg = 'You have requested %i ISOs. The system will only generate ' \
                  '%s ISO though, because there are no more library layouts ' \
                  'left for this ISO request.' \
                  % (self.number_isos, len(self.__library_plates))
            self.add_warning(msg)

    def __check_plate_availability(self, queued_layout_numbers,
                                   available_plates, number_aliquots):
        """
        Checks whether there are enough plates left for the queued layout
        numbers. Records warnings in case of missing plates.
        """
        not_enough_plates = []
        no_plates_left = []
        del_numbers = []
        for layout_number in queued_layout_numbers:
            if not available_plates.has_key(layout_number):
                no_plates_left.append(layout_number)
                del_numbers.append(layout_number)
                continue
            elif len(available_plates[layout_number]) < number_aliquots:
                info = '%i (%i plates)' % (layout_number,
                                           len(available_plates[layout_number]))
                not_enough_plates.append(info)
                del_numbers.append(layout_number)

        if len(no_plates_left) > 0:
            msg = 'There are no unused library plates left for some layout ' \
                  'numbers that are still in the queue: %s.' \
                  % (self._get_joined_str(no_plates_left, is_strs=False))
            self.add_warning(msg)
        if len(not_enough_plates) > 0:
            msg = 'There are not enough unused library plates left for some ' \
                  'layout numbers that are still in the queue: %s.' \
                  % (self._get_joined_str(not_enough_plates, is_strs=False))
            self.add_warning(msg)

        if len(queued_layout_numbers) == len(del_numbers):
            msg = 'Cannot generate ISOs because there is no sufficient ' \
                  'number of library plates left for any layout still in the ' \
                  'queue (%s).' % (self._get_joined_str(del_numbers,
                                                        is_strs=False))
            self.add_error(msg)
        for layout_number in del_numbers:
            queued_layout_numbers.remove(layout_number)

    def _assign_sectors(self):
        """
        Sectors are not supported for this type of ISO requests.
        """
        pass

    def _assign_iso_specific_rack_positions(self):
        """
        All fixed positions are shared by all ISOs of the job.
        """
        pass<|MERGE_RESOLUTION|>--- conflicted
+++ resolved
@@ -54,7 +54,6 @@
 from thelma.models.liquidtransfer import PlannedSampleDilution
 from thelma.models.liquidtransfer import PlannedSampleTransfer
 from thelma.models.moleculedesign import MoleculeDesignPoolSet
-from thelma.automation.tools.stock.base import STOCK_DEAD_VOLUME
 
 __docformat__ = 'reStructuredText en'
 
@@ -165,12 +164,9 @@
         #: (taking into account the number of floating positions and
         #: candidates).
         self._isos_to_generate = None
-<<<<<<< HEAD
 
         #: The number of stock racks required for job processing.
         self.__number_job_stock_racks = 0
-=======
->>>>>>> 6d83229f
 
     def add_final_iso_plate_position(self, plate_pos):
         """
@@ -213,10 +209,6 @@
         """
         add_list_map_element(self.planned_dilutions, plate_marker,
                              planned_sample_dilution)
-<<<<<<< HEAD
-
-=======
->>>>>>> 6d83229f
 
     def add_intraplate_transfer(self, planned_transfer, plate_marker,
                                 intraplate_ancestor_count):
@@ -325,15 +317,9 @@
                 break
 
         if len(isos) < self._isos_to_generate:
-<<<<<<< HEAD
             msg = 'There are not enough floating tubes candidates to fill ' \
                   'all floating positions! This is a programming error. ' \
                   'Please contact the IT department.'
-=======
-            msg = 'There are enough floating tubes candidates to fill all ' \
-                  'floating positions! This is a programming error. Please ' \
-                  'contact the IT department.'
->>>>>>> 6d83229f
             raise ValueError(msg)
 
         return isos
@@ -358,14 +344,9 @@
 
         prep_layouts = self.__complete_iso_preparation_layouts(floating_map)
         iso_layouts = dict(prep_layouts, **{LABELS.ROLE_FINAL : final_layout})
-<<<<<<< HEAD
         number_stock_racks = self.__distribute_pools_to_iso_stock_racks(
                                                                     iso_layouts)
 
-=======
-        number_stock_racks = self.distribute_pools_to_stock_racks(iso_layouts,
-                                                                  for_job=False)
->>>>>>> 6d83229f
         iso = LabIso(label=iso_label, iso_request=self.iso_request,
                      number_stock_racks=number_stock_racks,
                      molecule_design_pool_set=pool_set,
@@ -402,10 +383,7 @@
         including stock tube data and mock positions.
         """
         copy_layout = template_layout.__class__(shape=template_layout.shape)
-<<<<<<< HEAD
         pos_cls = template_layout.POSITION_CLS
-=======
->>>>>>> 6d83229f
         for plate_pos in template_layout.working_positions():
             if plate_pos.is_fixed:
                 candidate = self._fixed_candidates[
@@ -415,11 +393,8 @@
                 copy_pos = pos_cls.create_mock_position(
                                        rack_position=plate_pos.rack_position,
                                        volume=plate_pos.volume)
-<<<<<<< HEAD
             else:
                 continue
-=======
->>>>>>> 6d83229f
             copy_layout.add_position(copy_pos)
 
         return copy_layout
@@ -483,21 +458,15 @@
         if not is_single_plate: return plate_marker
 
         value_parts = LABELS.parse_rack_marker(plate_marker)
-<<<<<<< HEAD
         if not value_parts.has_key(LABELS.MARKER_RACK_NUM):
             # The adjustment has happened before
             return plate_marker
-=======
->>>>>>> 6d83229f
         if not value_parts[LABELS.MARKER_RACK_NUM] == 1:
             return plate_marker
 
         role = value_parts[LABELS.MARKER_RACK_ROLE]
         self.__replace_marker(self.planned_dilutions, plate_marker, role)
-<<<<<<< HEAD
         self.__replace_marker(self.dilution_pipetting_specs, plate_marker, role)
-=======
->>>>>>> 6d83229f
         self.__replace_marker(self.intraplate_transfers, plate_marker, role)
         self.__replace_marker(self.interplate_transfers, plate_marker, role)
         self.__replace_marker(self.plate_specs, plate_marker, role)
@@ -606,7 +575,6 @@
 
         for plate_marker, layout in layouts.iteritems():
             is_final_plate = (plate_marker == LABELS.ROLE_FINAL)
-<<<<<<< HEAD
             sector_map = layout.get_sector_map()
             stock_rack_count = self.__assign_sector_stock_racks(
                                stock_rack_count, sector_map, False,
@@ -618,26 +586,6 @@
                                                    False): continue
                 add_list_map_element(pos_map, plate_pos.molecule_design_pool,
                                      plate_pos)
-=======
-            if for_job:
-                for plate_pos in layout.working_positions():
-                    if not plate_pos.is_fixed: continue
-                    if not plate_pos.from_job == for_job: continue
-                    add_list_map_element(pos_map, plate_pos.molecule_design_pool,
-                                         plate_pos)
-            else:
-                sector_map = layout.get_sector_map()
-                stock_rack_count = self.__assign_sector_stock_racks(
-                                        stock_rack_count, sector_map, for_job,
-                                        is_final_plate)
-                if not sector_map.has_key(layout.NO_SECTOR_MARKER): continue
-                remaining_positions = sector_map[layout.NO_SECTOR_MARKER]
-                for plate_pos in remaining_positions:
-                    if not self.__accept_starting_well(plate_pos, is_final_plate,
-                                                       for_job): continue
-                    add_list_map_element(pos_map, plate_pos.molecule_design_pool,
-                                         plate_pos)
->>>>>>> 6d83229f
 
         if len(pos_map) > 0:
             stock_rack_count = self.__assign_position_stock_racks(pos_map,
@@ -728,11 +676,8 @@
         starting well. In final plate positions we have to regard whether a
         position originates from job or ISO processing.
         """
-<<<<<<< HEAD
         if not plate_pos.stock_rack_marker in (None, plate_pos.TEMP_STOCK_DATA):
             return False
-=======
->>>>>>> 6d83229f
         if plate_pos.stock_tube_barcode is None: return False
         if not from_final_plate: return True
         return (plate_pos.from_job == from_job)
@@ -875,11 +820,7 @@
             self.__find_floating_candidates()
         if not self.has_errors():
             self._builder.set_number_of_isos(self._real_number_isos)
-<<<<<<< HEAD
         if not self.has_errors() and self._builder.has_job_processing:
-=======
-        if not self.has_errors() and self._has_floatings:
->>>>>>> 6d83229f
             self.__assign_job_positions()
 
         if not self.has_errors(): self.__assign_mock_positions()
@@ -1559,34 +1500,17 @@
         #: A temporary ID used to distinguish container also if they have
         #: equal values (might be tthe case if copy number are larger 1).
         self.__id = self.get_container_id()
-<<<<<<< HEAD
         #: The copy number is 1 if the container has been generated from a
         #: layout position. For clones the copy number is larger. Containers
         #: that do not allow for modifications must not be derived from
         #: positions with a different copy number.
         self.__copy_number = None
 
-=======
->>>>>>> 6d83229f
         #: The dead volume that must remain in a plate.
         self.__dead_volume = 0
-
-    @classmethod
-    def reset_counter(cls):
-        """
-        Sets the :attr:`__CURRENT_CONTAINER_COUNTER` to 0. Must upon
-        initialization of a :class:`LabIsoBuilder.`
-        """
-        cls.__CURRENT_CONTAINER_COUNTER = 0
-
-    @classmethod
-    def get_container_id(cls):
-        """
-        Increments the ID counter (:attr:`__CURRENT_CONTAINER_COUNTER`)
-        and returns a new ID.
-        """
-        cls.__CURRENT_CONTAINER_COUNTER += 1
-        return cls.__CURRENT_CONTAINER_COUNTER
+        #: The mininum full volume the container might have (might be relevant
+        #: for preparation containers).
+        self.__min_full_volume = 0
 
     @classmethod
     def reset_counter(cls):
@@ -1645,7 +1569,6 @@
         full_volume = self.__volume + self.__dead_volume \
                         + sum(self.targets.values())
         return full_volume
-<<<<<<< HEAD
 
     def get_final_volume(self):
         """
@@ -1670,8 +1593,6 @@
             gen_volume = round(source_vol * dil_factor, 1)
             final_volume = max(final_volume, gen_volume)
         return final_volume
-=======
->>>>>>> 6d83229f
 
     @property
     def is_final_container(self):
@@ -1785,10 +1706,7 @@
         Sets a parent container for this container. The both containers are
         linked an the volumes are adjusted if necessary.
         """
-<<<<<<< HEAD
         self.__parent_concentration = parent_container.target_concentration
-=======
->>>>>>> 6d83229f
         self.__adjust_transfer_data(parent_container)
         self.__parent_container = parent_container
 
@@ -1811,7 +1729,6 @@
         transfer_volume = get_transfer_volume(
                             source_conc=parent_container.target_concentration,
                             target_conc=self.__target_concentration,
-<<<<<<< HEAD
                             target_vol=full_volume,
                             dil_factor=dil_factor)
         transfer_volume = round_up(transfer_volume, 1)
@@ -1821,11 +1738,6 @@
 
         if self.__parent_container is not None:
             del self.__parent_container.targets[self]
-=======
-                            target_vol=self.full_volume)
-
-        transfer_volume = max(transfer_volume, self.__min_transfer_volume)
->>>>>>> 6d83229f
         parent_container.targets[self] = transfer_volume
 
         grand_parent_container = parent_container.parent_container
@@ -1899,10 +1811,7 @@
         kw['parent_concentration'] = parent_concentration
         container = cls(**kw)
         setattr(container, cls.LOCATION_ATTR_NAME, location)
-<<<<<<< HEAD
         container.plate_marker = LABELS.ROLE_FINAL
-=======
->>>>>>> 6d83229f
         return container
 
     def _get_subclass_specific_keywords(self):
@@ -2004,10 +1913,7 @@
         clone = self.__class__(**kw)
         setattr(clone, self.LOCATION_ATTR_NAME, (self.location))
         clone.plate_marker = self.plate_marker
-<<<<<<< HEAD
         clone.set_copy_number(copy_number)
-=======
->>>>>>> 6d83229f
 
         for child_container in self.targets.keys():
             child_clone = child_container.clone(copy_number)
@@ -2016,35 +1922,6 @@
         clone.disable_modification()
         return clone
 
-<<<<<<< HEAD
-=======
-    def _to_iso_plate_position(self, pos_cls, rack_pos, pool, position_type,
-                               transfer_targets, **kw):
-        """
-        Creates an :class:`FinalLabIsoPosition` or
-        :class:`LabIsoPrepPosition` for an final ISO layout.
-        """
-        base_kw = self.__get_iso_plate_position_base_kw(rack_pos, pool,
-                                  position_type, transfer_targets)
-        base_kw.update(kw)
-        return pos_cls(**base_kw)
-
-    def __get_iso_plate_position_base_kw(self, rack_pos, pool, position_type,
-                                         transfer_targets):
-        if self.from_stock:
-            stock_tube_barcode = LabIsoPosition.TEMP_STOCK_DATA
-            stock_rack_marker = LabIsoPosition.TEMP_STOCK_DATA
-        else:
-            stock_tube_barcode = None
-            stock_rack_marker = None
-        return dict(rack_position=rack_pos, molecule_design_pool=pool,
-                    position_type=position_type, volume=self.full_volume,
-                    concentration=self.__target_concentration,
-                    transfer_targets=transfer_targets,
-                    stock_tube_barcode=stock_tube_barcode,
-                    stock_rack_marker=stock_rack_marker)
-
->>>>>>> 6d83229f
     def get_buffer_volume(self):
         """
         Returns the buffer volume that is required to obtain the full volume
@@ -2096,7 +1973,6 @@
         """
         return self.__id
 
-<<<<<<< HEAD
     @property
     def copy_number(self):
         """
@@ -2139,23 +2015,6 @@
             if val == 0:
                 val = cmp(self.temp_id, other.temp_id)
             return val
-=======
-    def __cmp__(self, other):
-        """
-        The objects are sorted by :attr:`parent_concentration`. If the
-        concentrations are the same they are sorted by location.
-        """
-        if is_smaller_than(self.__parent_concentration,
-                           other.parent_concentration):
-            return -1
-        elif is_larger_than(self.__parent_concentration,
-                            other.parent_concentration):
-            return 1
-        else:
-            self_value = getattr(self, self.LOCATION_ATTR_NAME)
-            other_value = getattr(other, self.LOCATION_ATTR_NAME)
-            return cmp(self_value, other_value)
->>>>>>> 6d83229f
 
     def __eq__(self, other):
         return isinstance(other, self.__class__) and self.__id == other.temp_id
@@ -2212,12 +2071,8 @@
                             pool=iso_request_pos.molecule_design_pool,
                             position_type=iso_request_pos.position_type,
                             transfer_targets=transfer_targets,
-<<<<<<< HEAD
                             sector_index=self.sector_index,
                             from_job=from_job)
-=======
-                            sector_index=self.sector_index)
->>>>>>> 6d83229f
 
     def create_preparation_position(self, rack_pos, iso_request_pos,
                         preparation_targets, external_targets):
@@ -2238,11 +2093,7 @@
                              self.number_sectors)
         return dict(source_sector_index=self.sector_index,
                     target_sector_index=child_container.sector_index,
-<<<<<<< HEAD
                     number_sectors=number_sectors)
-=======
-                    number_sectors=self.__number_sectors)
->>>>>>> 6d83229f
 
     def __repr__(self):
         str_format = '<%s sector index: %s, target concentration: %s nM, ' \
@@ -2431,14 +2282,8 @@
 
         :raises ValueError: If the specified location is already occupied.
         """
-<<<<<<< HEAD
         location = self._find_location(container, locations)
         if not self.is_empty_location(location):
-=======
-        if location is None:
-            location = self._find_location(container)
-        elif not self.is_empty_location(location):
->>>>>>> 6d83229f
             raise ValueError('Location "%s" is already occupied!' % location)
 
         self._location_map[location] = container
@@ -2549,7 +2394,6 @@
                     break
 
         if picked_pos is None:
-<<<<<<< HEAD
             if preferred_locations is not None:
                 for pref_loc in preferred_locations:
                     row_index = pref_loc.row_index
@@ -2561,13 +2405,6 @@
                 else:
                     row_index = min(self.__row_map.keys())
                 rack_pos = self.__get_position(row_index)
-=======
-            if len(self.__empty_rows) > 0:
-                row_index = self.__empty_rows[0]
-            else:
-                row_index = min(self.__row_map.keys())
-            rack_pos = self.__get_position(row_index)
->>>>>>> 6d83229f
 
         self.__pick_position(row_index, rack_pos, pool)
         return rack_pos
@@ -2854,11 +2691,7 @@
             transfer_volume = final_volume / dil_factor
             if is_smaller_than(transfer_volume, min_transfer_volume):
                 return True
-<<<<<<< HEAD
             dilution_vol = final_volume - transfer_volume
-=======
-            dilution_vol = full_volume - transfer_volume
->>>>>>> 6d83229f
             if are_equal_values(dilution_vol, 0):
                 return False
             if is_smaller_than(dilution_vol, min_transfer_volume):
@@ -2883,7 +2716,6 @@
             src_containers = potential_src_containers[src_conc]
             for src_container in src_containers:
                 if src_container == container: continue
-<<<<<<< HEAD
                 if not container.allows_modification and \
                                         not src_container.allows_modification:
                     if not container.copy_number == src_container.copy_number:
@@ -2893,12 +2725,6 @@
                         continue
                 if not self.__requires_intermediate_position(container,
                                                              src_container):
-=======
-                if not self.__requires_intermediate_position(container,
-                                                             src_container):
-                    self.__adjust_volume_of_existing_prep(container,
-                                                          src_container)
->>>>>>> 6d83229f
                     return src_container
 
         return None
@@ -2909,11 +2735,6 @@
         grandparent are generated, too, if they are required.
         """
         prep_container = self.__determine_preparation_values(target_container)
-<<<<<<< HEAD
-=======
-        target_container.set_parent_container(prep_container)
-        self.__preferred_prep_locations[prep_container] = preferred_location
->>>>>>> 6d83229f
         self._prep_containers.append(prep_container)
         return prep_container
 
@@ -2984,7 +2805,6 @@
         new_prep_container = target_container.create_prep_copy(
                                       target_concentration=parent_conc,
                                       dead_volume=self.__prep_dead_vol)
-<<<<<<< HEAD
         target_container.set_parent_container(new_prep_container)
 
         stock_dil_factor = new_prep_container.parent_concentration / parent_conc
@@ -2993,10 +2813,6 @@
             create_grandparent = True
         if create_grandparent:
             self.__create_new_prep_container(new_prep_container)
-=======
-        if create_grandparent:
-            self.__create_new_prep_container(new_prep_container, None)
->>>>>>> 6d83229f
         return new_prep_container
 
     def has_preparation_containers(self):
@@ -3212,20 +3028,12 @@
             not_from_stock = []
             for container in containers:
                 if not container.location is None: continue
-<<<<<<< HEAD
                 if container.from_stock:
                     add_list_map_element(priority_scores, 1, container)
                 else:
                     not_from_stock.append(container)
             not_from_stock.sort(reverse=True)
             priority_scores[0].extend(not_from_stock)
-=======
-                score = 0
-                if container.from_stock: score += 2
-                if self.__preferred_prep_locations[container] is not None:
-                    score += 1
-                add_list_map_element(priority_scores, score, container)
->>>>>>> 6d83229f
 
         return priority_scores
 
@@ -3255,11 +3063,8 @@
         """
         return self.__final_containers
 
-<<<<<<< HEAD
     def __str__(self):
         return self._prep_specs.name
-=======
->>>>>>> 6d83229f
 
 
 class SectorLocationAssigner(_LocationAssigner):
@@ -3422,10 +3227,6 @@
     def reset(self):
         BaseAutomationTool.reset(self)
         self._final_plate_dead_vol = None
-<<<<<<< HEAD
-=======
-        self._number_copies = None
->>>>>>> 6d83229f
         self._registered_containers = dict()
         self._final_containers = dict()
         self._coupled_requested_containers = dict()
@@ -3501,11 +3302,7 @@
                                                                     identifier]
             containers = []
             for requested_container in requested_containers:
-<<<<<<< HEAD
                 containers.append(requested_container.clone(1))
-=======
-                containers.append(requested_container.clone())
->>>>>>> 6d83229f
             kw = dict(requested_containers=containers,
                       identifier=identifier,
                       number_copies=self._number_copies)
@@ -3643,12 +3440,8 @@
         :class:`PlannedTransfer` objects.
         """
         for requested_container in self._final_containers.values():
-<<<<<<< HEAD
             self._record_transfers_for_container(requested_container,
                                                  is_final_container=True)
-=======
-            self.__record_transfers_for_container(requested_container)
->>>>>>> 6d83229f
 
         if self._prep_plate_containers is not None:
             for prep_plate in self._prep_plate_containers.values():
@@ -3825,15 +3618,10 @@
         Uses the :attr:`sector_positions` map to determine which position
         of the sectors have to be recorded.
         """
-<<<<<<< HEAD
         aliquot_shape = self.iso_request.iso_plate_reservoir_specs.rack_shape
         self.__translator_store = _TranslatorStore(aliquot_shape)
         direction = _TranslatorStore.DIR_ALIQUOT_TO_ALIQUOT
         number_sectors = _TranslatorStore.get_number_sectors(aliquot_shape)
-=======
-        for container in self._final_containers.values():
-            sector_index = container.sector_index
->>>>>>> 6d83229f
 
         for container in self._final_containers.values():
             sector_index = container.sector_index
