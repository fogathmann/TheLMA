"""
Run tool command.
"""
from everest.entities.utils import get_root_aggregate
from everest.resources.interfaces import IMemberResource
from everest.mime import JsonMime
from everest.querying.specifications import eq # pylint: disable=W0611
from everest.repositories.interfaces import IRepositoryManager
from everest.repositories.rdb import Session as session_maker
from everest.representers.utils import as_representer
from everest.resources.interfaces import IService
from everest.resources.utils import get_collection_class
from everest.utils import classproperty
from paste.deploy import appconfig # pylint: disable=E0611,F0401
from paste.script.command import Command # pylint: disable=E0611,F0401
from pyramid.path import DottedNameResolver
from pyramid.registry import Registry
from pyramid.testing import DummyRequest
from sqlalchemy import event
from sqlalchemy.orm.session import Session
<<<<<<< HEAD
=======
from thelma.automation.tools.writers import read_zip_archive
from thelma.automation.tools.poolcreation.ticket \
    import PoolCreationStockTransferReporter
from thelma.automation.tools.poolcreation.ticket \
    import PoolCreationTicketWorklistUploader
>>>>>>> eff97cac
from thelma.automation.tools.stock.sampleregistration import \
    IMoleculeDesignPoolRegistrationItem
from thelma.automation.tools.stock.sampleregistration import \
    IMoleculeDesignRegistrationItem
from thelma.automation.tools.stock.sampleregistration import \
    ISampleRegistrationItem
from thelma.automation.tools.stock.sampleregistration import \
    ISupplierSampleRegistrationItem
from thelma.interfaces import ITube
from thelma.interfaces import ITubeTransferWorklist
from thelma.interfaces import IUser
from thelma.run import create_config
from zope.interface import providedBy as provided_by # pylint: disable=E0611,F0401
from zope.sqlalchemy import ZopeTransactionExtension # pylint: disable=E0611,F0401
import logging
import os
import sys
import transaction

__docformat__ = 'reStructuredText en'
__all__ = ['EmptyTubeRegistrarToolCommand',
           'MetaToolCommand',
           'ToolCommand',
           'XL20ExecutorToolCommand',
           ]


class MetaToolCommand(type):
    """
    Meta class for tool commands.

    This ensures the option parser and the summary and usage doc strings are
    set up automatically for the tool to run; this is much preferable to
    having to define a new entry point for every individual tool we want to
    run.
    """
    def __new__(mcs, name, bases, class_dict):
        # Ignore base classes.
        if name != 'ToolCommand' and not name.startswith('_'):
            parser = ToolCommand.make_standard_parser(simulate=True)
            if not 'name' in class_dict:
                raise ValueError('You need to define a name for the tool '
                                 'to run as "name" attribute in the class '
                                 'namespace of your tool (%s).' % name)
            if not 'tool' in class_dict:
                raise ValueError('You need to define the pkg resource '
                                 'style dotted name (absolute) of the '
                                 'tool to run as "tool" attribute in the '
                                 'class namespace of your tool (%s).' % name)
            option_defs = \
                class_dict.get('option_defs') or bases[-1].option_defs
            if option_defs is None:
                raise ValueError('You need to define a list of option '
                                 'definitions as "option_defs" attribute '
                                 'in the class namespace of your tool (%s).'
                                 % name)
            for opt_name, attr_name, opt_kw in option_defs:
                if 'dest' in opt_kw:
                    raise ValueError('Cannot use the "dest" parameter for '
                                     'tool command options.')
                # We need a copy here in case the option defs are reused in
                # derived classes.
                copied_opt_kw = opt_kw.copy()
                copied_opt_kw['dest'] = attr_name
                parser.add_option(opt_name, **copied_opt_kw)
            summary = class_dict.__doc__.strip()
            class_dict['summary'] = summary
            usage = ToolCommand.__dict__['_usage_template'] \
                                  % class_dict['name']
            class_dict['usage'] = usage
            class_dict['parser'] = parser
        cls = type.__new__(mcs, name, bases, class_dict)
        # This is the magic: If this is the command we are running,
        # set the new class as the target class of the ToolCommand.
        if class_dict.get('name') == sys.argv[-2]:
            ToolCommand.set_target_class(cls)
        return cls


class LazyOption(object):
    """
    Simple capsule for options that can only be initialized when TheLMA has
    started up.
    """
    def __init__(self, value_callback):
        self.__value_callback = value_callback
        self.__option_value = None

    def __call__(self, option, option_name, option_value, parser): # pylint: disable=W0613
        self.__option_value = option_value
        setattr(parser.values, option.dest, self)

    def initialize(self, tool_class, options):
        return self.__value_callback(tool_class, self.__option_value, options)


class ToolCommand(Command):
    """
    Abstract base class for paste commands which run a TheLMA tool from the
    command line.
    """
    __metaclass__ = MetaToolCommand
    #: Template for usage strings in derived classes.
    _usage_template = "%s <ini file>"
    #: This is the target tool command class (set by the meta class).
    __target_class = None
    #: pkg resource style (absolute) dotted name to the tool to run.
    tool = None
    #: A sequence of the form
    #:     [<option name>,<attribute name>, <option kewyword dict>]
    #: This is used to configure the option parser in the derived command
    #: class and to extract the constructor arguments from the options.
    option_defs = None
    #: The name of the tool used on the command line.
    name = None
    #: Options group name for help messages.
    group_name = "thelma"
    #: Minimum number of command line arguments.
    min_args = 2
    #: Maximum number of command line arguments.
    max_args = 2

    def __init__(self, name):
        Command.__init__(self, name)
        self._report_callback = lambda : None

    @classmethod
    def make_standard_parser(cls,
                             verbose=True,
                             interactive=False,
                             no_interactive=False,
                             simulate=False,
                             quiet=False,
                             overwrite=False):
        parser = Command.standard_parser(verbose=verbose,
                                         interactive=interactive,
                                         no_interactive=no_interactive,
                                         simulate=simulate,
                                         quiet=quiet,
                                         overwrite=overwrite)
        parser.add_option('--ignore-warnings',
                          action='store_true',
                          dest='ignore_warnings',
                          help="If true, changes are committed even when the "
                               "tool reports warnings (unless the --simulate "
                               "flag is set).")
        return parser

    @classmethod
    def set_target_class(cls, target_class):
        cls.__target_class = target_class

    @classmethod
    def finalize(cls, tool, options):
        """
        Override this method in derived classes to perform actions after the
        tool has run.
        """
        pass

    @classmethod
    def report(cls, tool, options):
        """
        Override this method in derived classes to perform reporting actions
        after the tool has run.
        """
        pass

    @classproperty
    def summary(cls):
        if cls.__target_class is None:
            raise RuntimeError('Tool command "%s" not found!' % sys.argv[-2])
        return cls.__target_class.summary

    @classproperty
    def usage(cls):
        if cls.__target_class is None:
            raise RuntimeError('Tool command "%s" not found!' % sys.argv[-2])
        return cls.__target_class.usage

    @classproperty
    def parser(cls):
        if cls.__target_class is None:
            raise RuntimeError('Tool command "%s" not found!' % sys.argv[-2])
        return cls.__target_class.parser

    def command(self):
        ini_file = self.args[-1] # pylint: disable=E1101
        # TheLMA setup.
        config = self.__setup_thelma(ini_file)
        # Initialize the tool and run it.
        rsv = DottedNameResolver(None)
        tool_cls = rsv.resolve(self.__target_class.tool)
        arg_names = [od[1] for od in self.__target_class.option_defs]
        kw = {}
        # Initializing lazy options. We pass the target class and the
        # options so the callback has access to them.
        opts = self.options # pylint: disable=E1101
        for arg_name in arg_names:
            arg_value = getattr(opts, arg_name)
            if isinstance(arg_value, LazyOption):
                arg_value = arg_value.initialize(self.__target_class, opts)
                setattr(opts, arg_name, arg_value)
        kw = dict((arg_name, getattr(opts, arg_name))
                  for arg_name in arg_names)
        tool = tool_cls(**kw)
        try:
            tool.run()
        except:
            transaction.abort()
            raise
        else:
            if tool.has_errors():
                err_msgs = tool.log.get_messages()
                msg = 'Errors occurred during the tool run. Error messages:\n'
                raise RuntimeError(msg + os.linesep.join(err_msgs))
            warn_msgs = tool.get_messages(logging_level=logging.WARNING)
            if warn_msgs \
               and not self.options.ignore_warnings: # pylint: disable=E1101
                msg = 'Warnings occurred during the tool run. You can ' \
                      'repeat the run with the --ignore-warnings switch ' \
                      'to force changes to be committed. Warning messages:\n'
                raise RuntimeError(msg + os.linesep.join(warn_msgs))
            try:
                # This gives the tool command a chance to perform actions after
                # the tool has run.
                self.__target_class.finalize(tool, opts)
            except:
                transaction.abort()
                raise
            else:
                # Create a report of the run.
                self.__run_report(tool)
                # All good - check if we should commit.
                if not self.options.simulate: # pylint: disable=E1101
                    transaction.commit()
                else:
                    transaction.abort()
        config.end()

    def __run_report(self, tool):
        #
        self._report_callback()
        try:
            self.__target_class.report(tool, self.options) # pylint: disable=E1101
        except:
            transaction.abort()
            raise

    def __setup_thelma(self, ini_file):
        here_dir = os.getcwd()
        config_uri = 'config:%s' % ini_file
        self.logging_file_config(ini_file) # pylint: disable=E1101
        settings = appconfig(config_uri, 'thelma', relative_to=here_dir)
        reg = Registry('thelma')
        # Some tools need to resolve URLs, so we need to set up a request
        # and a service.
        url = 'http://0.0.0.0:6543'
        req = DummyRequest(application_url=url,
                           host_url=url,
                           path_url=url,
                           url=url,
                           registry=reg)
        config = create_config(settings, registry=reg)
        config.setup_registry(settings=settings)
        config.begin(request=req)
        config.load_zcml('configure.zcml')
        srvc = config.get_registered_utility(IService)
        req.root = srvc
        # Set up repositories.
        repo_mgr = config.get_registered_utility(IRepositoryManager)
        repo_mgr.initialize_all()
        # Start the everest service.
        srvc.start()
        # Configure the session maker.
        session_maker.configure(extension=ZopeTransactionExtension())
        # Set up machinery to enforce a session.flush() just before the
        # report is run so we have proper IDs in the output.
        # FIXME: This should be encapsulated better, perhaps depending on
        #        an option that selects the backend.
        def on_session_begin(session, trx, conn): # pylint: disable=W0613
            self._report_callback = lambda sess = session: sess.flush()
        event.listen(Session, 'after_begin', on_session_begin)
        return config


class EmptyTubeRegistrarToolCommand(ToolCommand): # no __init__ pylint: disable=W0232
    """
    Runs the empty tube registrar tool.
    """
    name = 'emptytuberegistrar'
    tool = \
        'thelma.automation.tools.stock.emptytuberegistrar:EmptyTubeRegistrar'
    option_defs = [('--scanfile-dir',
                    'scanfile_directory',
                    dict(help="Directory where scanfiles are located.")
                    ),
                   ]

    @classmethod
    def finalize(cls, tool, options):
        if not tool.has_errors():
            tube_agg = get_root_aggregate(ITube)
            for tube in tool.return_value:
                tube_agg.add(tube)


class _RegistrarCommand(ToolCommand): # no __init__ pylint: disable=W0232
    registration_resource = None

    option_defs = \
        [('--report-directory',
          'report_directory',
          dict(help='Directory where report files will be written. Defaults '
                    'to the directory the data file is in.',
               type='string'),
          ),
         ('--data-file',
          'registration_items',
          dict(help='File containing JSON registration data.',
               action='callback',
               type='string',
               callback=LazyOption(lambda cls, value, options:
                                        cls._data_callback(value, options)) # pylint: disable=W0212
               ),
          ),
         ]

    @classmethod
    def _data_callback(cls, value, options):
        # Set the default for the report directory.
        if options.report_directory is None:
            options.report_directory = os.path.dirname(value)
        coll_cls = get_collection_class(cls.registration_resource)
        rpr = as_representer(object.__new__(coll_cls), JsonMime)
        reg_items = rpr.from_stream(open(value, 'rU'))
        # FIXME: This should be treated properly in everest.
        if IMemberResource in provided_by(reg_items):
            ents = [reg_items.get_entity()]
        else:
            ents = [rc.get_entity() for rc in reg_items]
        return ents

    @classmethod
    def report(cls, tool, options):
        # Write out report files for registered items.
        tool.write_report()


class DesignPoolRegistrarCommand(_RegistrarCommand): # no __init__ pylint: disable=W0232
    """
    Runs the design registrar (for internal registration of new molecule
    designs).
    """
    name = 'designpoolregistrar'
    tool = 'thelma.automation.tools.stock.' \
           'sampleregistration.MoleculeDesignPoolRegistrar'
    registration_resource = IMoleculeDesignPoolRegistrationItem


class DesignRegistrarCommand(_RegistrarCommand): # no __init__ pylint: disable=W0232
    """
    Runs the design registrar (for internal registration of new molecule
    designs).
    """
    name = 'designregistrar'
    tool = \
    'thelma.automation.tools.stock.sampleregistration.MoleculeDesignRegistrar'
    registration_resource = IMoleculeDesignRegistrationItem


class SampleRegistrarCommand(_RegistrarCommand): # no __init__ pylint: disable=W0232
    """
    Runs the sample registrar (for internal registration of new samples).
    """
    name = 'sampleregistrar'
    tool = \
        'thelma.automation.tools.stock.sampleregistration.SampleRegistrar'
    option_defs = _RegistrarCommand.option_defs + \
        [('--validation-files',
          'validation_files',
          dict(help='Comma-separated list of rack scanning files '
                    'for validation of tube positions.',
               type='string')
           ),
          ('--rack-specs-name',
           'rack_specs_name',
           dict(help='Name of the rack specs to use for the racks to be '
                     'registered.',
                default='matrix0500',
                type='string'),
           ),
          ('--container-specs-name',
           'container_specs_name',
           dict(help='Name of the container specs to use for the containers '
                     'to be registered.',
                default='matrix0500',
                type='string'),
           ),
         ]
    registration_resource = ISampleRegistrationItem


class SupplierSampleRegistrarCommand(_RegistrarCommand): # no __init__ pylint: disable=W0232
    """
    Runs the supplier sample registrar (for registration of supplier samples).
    """
    name = 'suppliersampleregistrar'
    tool = \
    'thelma.automation.tools.stock.sampleregistration.SupplierSampleRegistrar'
    option_defs = SampleRegistrarCommand.option_defs
    registration_resource = ISupplierSampleRegistrationItem


class XL20ExecutorToolCommand(ToolCommand): # no __init__ pylint: disable=W0232
    """
    Runs the XL20 executor that executes tube transfers on DB level.
    """
    _user_callback = \
        LazyOption(lambda cls, value, options:
                                get_root_aggregate(IUser).get_by_slug(value))
    _output_file_callback = \
            LazyOption(lambda cls, value, options: open(value, 'rb').read())

    name = 'xl20executor'
    tool = 'thelma.automation.tools.worklists.tubehandler:XL20Executor'
    option_defs = [('--output-file',
                    'output_file_stream',
                    dict(help='The XL20 output file containing the ' \
                              'transfer data.',
                         action='callback',
                         type='string',
                         callback=_output_file_callback
                         )
                    ),
                   ('--user',
                    'user',
                    dict(help='User name to use as the owner of the Trac '
                              'ticket.',
                         action='callback',
                         type='string',
                         callback=_user_callback),
                   )
                   ]

    @classmethod
    def finalize(cls, tool, options):
        if not tool.has_errors():
            tube_transfer_worklist_agg = get_root_aggregate(
                                                    ITubeTransferWorklist)
            tube_transfer_worklist_agg.add(tool.return_value)


class StockCondenserToolCommand(ToolCommand): # no __init__ pylint: disable=W0232
    """
    Runs the tool condenser.
    """
    @classmethod
    def split_string(cls, value):
        return value.split(',')

    _excluded_racks_callback = \
        LazyOption(lambda cls, value, options:
                            StockCondenserToolCommand.split_string(value))

    name = 'stockcondenser'
    tool = 'thelma.automation.tools.stock.condense:StockCondenser'


    option_defs = [('--number-racks',
                    'racks_to_empty',
                    dict(help='Name of the molecule design library to create.',
                         type='int')
                    ),
                   ('--excluded-racks',
                    'excluded_racks',
                    dict(help='Racks from you do not want to pick tubes ' \
                              '(comma-separated, no white spaces).',
                         action='callback',
                         type='string',
                         callback=_excluded_racks_callback)
                    )]

# TODO: think about how to make this prettier
#    @classmethod
#    def finalize(cls, tool, options):
#        if not tool.has_errors():
#            zip_stream = tool.return_value
#            file_map = read_zip_archive(zip_stream)
#            for fn, stream in file_map.iteritems():
#                loc = '/Users/berger/Desktop/%s' % (fn)
#                o = open(loc, 'w')
#                o.write(stream.read())
#                o.close()


#class LibraryGeneratorToolCommand(ToolCommand): # no __init__ pylint: disable=W0232
#    """
#    Runs the library ISO creator tool.
#    """
#    _excel_file_callback = LazyOption(lambda cls, value, options:
#                                            open(value, 'rb').read())
#    _user_callback = \
#            LazyOption(lambda cls, value, options:
#                            get_root_aggregate(IUser).get_by_slug(value))
#    name = 'librarygenerator'
#    tool = 'thelma.automation.tools.libcreation.generation:LibraryGenerator'
#    option_defs = [('--library-name',
#                    'library_name',
#                    dict(help='Name of the molecule design library to create.'
#                         )
#                    ),
#                   ('--excel-file',
#                    'stream',
#                    dict(help='Path for the Excel file to load.',
#                         action='callback',
#                         type='string',
#                         callback=_excel_file_callback)
#                    ),
#                   ('--requester',
#                    'requester',
#                    dict(help='User name to use as the owner of the Trac '
#                              'ticket.',
#                         action='callback',
#                         type='string',
#                         callback=_user_callback),
#                   )
#                   ]
#
#    @classmethod
#    def finalize(cls, tool, options):
#        if not tool.has_errors():
#            lib_agg = get_root_aggregate(IMoleculeDesignLibrary)
#            lib_agg.add(tool.return_value)
#
#
#class LibraryIsoGeneratorToolCommand(ToolCommand): # no __init__ pylint: disable=W0232
#    """
#    Creates ISOs for a library creation ISO request.
#    """
#
#    @classmethod
#    def get_library(cls, value):
#        agg = get_root_aggregate(IMoleculeDesignLibrary)
#        agg.filter = eq(label=value)
#        return list(agg.iterator())[0]
#
#    _library_callback = \
#        LazyOption(lambda cls, value, options: cls.get_library(value))
#
#    name = 'librarycreationisogenerator'
#    tool = 'thelma.automation.tools.libcreation.ticket:LibraryCreationIsoCreator'
#    option_defs = [('--library-name',
#                    'molecule_design_library',
#                    dict(help='Name of the molecule design library whose ' \
#                              'ISOs to create.',
#                        action='callback',
#                        type='string',
#                        callback=_library_callback),
#                    )
#                   ]
#
#class LibraryIsoPopulatorToolCommand(ToolCommand): # no __init__ pylint: disable=W0232
#
#    @classmethod
#    def get_library(cls, value):
#        agg = get_root_aggregate(IMoleculeDesignLibrary)
#        agg.filter = eq(label=value)
#        return list(agg.iterator())[0]
#
#    @classmethod
#    def split_string(cls, value):
#        return value.split(',')
#
#    _library_callback = \
#        LazyOption(lambda cls, value, options: cls.get_library(value))
#
#    _excluded_racks_callback = \
#        LazyOption(lambda cls, value, options: cls.split_string(value))
#
#    _requested_tube_callback = \
#        LazyOption(lambda cls, value, options: cls.split_string(value))
#
#    name = 'librarycreationisopopulator'
#    tool = 'thelma.automation.tools.libcreation.iso:LibraryCreationIsoPopulator'
#    option_defs = [('--library-name',
#                    'molecule_design_library',
#                    dict(help='Name of the molecule design library whose ' \
#                         'ISOs to populate.',
#                        action='callback',
#                        type='string',
#                        callback=_library_callback),
#                    ),
#                   ('--number-isos',
#                    'number_isos',
#                    dict(help='The number of ISOs you want to populate ' \
#                              '(includes an optimization step).',
#                         type='int')
#                    ),
#                   ('--excluded-racks',
#                    'excluded_racks',
#                    dict(help='Racks from you do not want to pick tubes ' \
#                              '(comma-separated, no white spaces).',
#                         action='callback',
#                         type='string',
#                         callback=_excluded_racks_callback)
#                    ),
#                   ('--requested-tubes',
#                    'requested_tubes',
#                    dict(help='Tubes you prefer to be used ' \
#                              '(comma-separated, no white spaces).',
#                         action='callback',
#                         type='string',
#                         callback=_requested_tube_callback),
#                   )
#                   ]
#
#    @classmethod
#    def finalize(cls, tool, options):
#        if not tool.has_errors():
#            labels = []
#            for lci in tool.return_value:
#                labels.append(lci.label)
#            msg = '%i ISO(s) have been created: %s' % (
#                                            len(labels), ', '.join(labels))
#            print msg
#
#
#class LibraryCreationLayoutWriterToolCommand(ToolCommand): # no __init__ pylint: disable=W0232
#
#    @classmethod
#    def get_iso(cls, value):
#        agg = get_root_aggregate(ILibraryCreationIso)
#        agg.filter = eq(label=value)
#        return list(agg.iterator())[0]
#
#    _iso_callback = \
#        LazyOption(lambda cls, value, options: cls.get_iso(value))
#
#    name = 'librarycreationisolayoutwriter'
#    tool = 'thelma.automation.tools.libcreation.iso:LibraryCreationIsoLayoutWriter'
#    option_defs = [('--iso',
#                    'library_creation_iso',
#                    dict(help='Label of the library creation ISO whose ' \
#                              'layout you want to print.',
#                        action='callback',
#                        type='string',
#                        callback=_iso_callback),
#                    )]
#
#    # TODO: think about how to make this prettier
#    @classmethod
#    def finalize(cls, tool, options):
#        if not tool.has_errors():
#            iso_label = tool.library_creation_iso.label
#            fn = '/Users/berger/Desktop/%s.csv' % (iso_label)
#            o = open(fn, 'w')
#            stream = tool.return_value
#            stream.seek(0)
#            o.write(stream.read())
#            o.close()
#
#
#class LibraryCreationWorklistWriterToolCommand(ToolCommand): # no __init__ pylint: disable=W0232
#
#    @classmethod
#    def get_iso(cls, value):
#        agg = get_root_aggregate(ILibraryCreationIso)
#        agg.filter = eq(label=value)
#        return list(agg.iterator())[0]
#
#    @classmethod
#    def get_tube_destination_map(cls, value):
#        barcodes = value.split(',')
#        # TODO: make configurable
#        tube_racks = dict()
#        number_quadrants = 4
#        number_mds = 3
#        for sector_index in range(number_quadrants):
#            quadrant_barcodes = []
#            i = 0
#            while i < number_mds:
#                barcode = barcodes.pop(0)
#                quadrant_barcodes.append(barcode)
#                i += 1
#            tube_racks[sector_index] = quadrant_barcodes
#        return tube_racks
#
#    @classmethod
#    def get_pool_stock_rack_barcodes(cls, value):
#        barcodes = value.split(',')
#        pool_racks = dict()
#        number_quadrants = 4
#        for sector_index in range(number_quadrants):
#            barcode = barcodes[sector_index]
#            pool_racks[sector_index] = barcode
#        return pool_racks
#
#    _iso_callback = \
#        LazyOption(lambda cls, value, options: cls.get_iso(value))
#
#    _tube_destination_racks_callback = \
#        LazyOption(lambda cls, value, options:
#                        cls.get_tube_destination_map(value))
#
#
#    _pool_stock_rack_callback = \
#        LazyOption(lambda cls, value, options:
#                        cls.get_pool_stock_rack_barcodes(value))
#
#    name = 'librarycreationworklistwriter'
#    tool = 'thelma.automation.tools.libcreation.writer:LibraryCreationWorklistWriter'
#    option_defs = [('--iso',
#                    'library_creation_iso',
#                    dict(help='Label of the library creation ISO for which ' \
#                              'you want to get worklist files.',
#                        action='callback',
#                        type='string',
#                        callback=_iso_callback),
#                    ),
#                   ('--tube-destination-racks',
#                    'tube_destination_racks',
#                    dict(help='The barcodes for the tube handler destination ' \
#                              'racks (for the single molecule design tubes - ' \
#                              'these racks have to be empty). Pass the ' \
#                              'barcodes comma-separated and without white ' \
#                              'spaces).',
#                        action='callback',
#                        type='string',
#                        callback=_tube_destination_racks_callback)
#                    ),
#                   ('--pool-stock-racks',
#                    'pool_stock_racks',
#                    dict(help='Barcodes for the racks that will contain ' \
#                              'the pool stock tubes. These racks have to ' \
#                              'have empty tubes in defined positions. Pass ' \
#                              'ordered by sector, comma-separated and ' \
#                              'without white spaces).',
#                         action='callback',
#                         type='string',
#                         callback=_pool_stock_rack_callback)
#                    ),
#                   ]
#
#    @classmethod
#    def finalize(cls, tool, options):
#        if not tool.has_errors() and not options.simulate:
#            uploader = LibraryCreationTicketWorklistUploader(
#                        library_creation_iso=tool.library_creation_iso,
#                        file_map=tool.return_value)
#            uploader.send_request()
#            if not uploader.transaction_completed():
#                msg = 'Error during transmission to Trac!'
#                print msg
#
#
#class LibraryCreationExecutorToolCommand(ToolCommand): # no __init__ pylint: disable=W0232
#
#    @classmethod
#    def get_iso(cls, value):
#        agg = get_root_aggregate(ILibraryCreationIso)
#        agg.filter = eq(label=value)
#        return list(agg.iterator())[0]
#
#    _iso_callback = \
#        LazyOption(lambda cls, value, options: cls.get_iso(value))
#    _user_callback = \
#        LazyOption(lambda cls, value, options:
#                        get_root_aggregate(IUser).get_by_slug(value))
#
#    name = 'librarycreationexecutor'
#    tool = 'thelma.automation.tools.libcreation.execution:LibraryCreationExecutor'
#    option_defs = [('--iso',
#                    'library_creation_iso',
#                    dict(help='Label of the library creation ISO which you ' \
#                              'want to update.',
#                        action='callback',
#                        type='string',
#                        callback=_iso_callback),
#                    ),
#                   ('--user',
#                    'user',
#                    dict(help='User name of the user who performs the update.',
#                         action='callback',
#                         type='string',
#                         callback=_user_callback),
#                   )
#                   ]
#
#    @classmethod
#    def finalize(cls, tool, options):
#        if not tool.has_errors() and not options.simulate:
#            reporter = LibraryCreationStockTransferReporter(
#                        executor=tool)
#            reporter.send_request()
#            if not reporter.transaction_completed():
#                msg = 'Error during transmission to Trac!'
#                print msg


#class PoolGeneratorToolCommand(ToolCommand): # no __init__ pylint: disable=W0232
#    """
#    Runs the pool stock sample creator tool.
#    """
#    _excel_file_callback = LazyOption(lambda cls, value, options:
#                                            open(value, 'rb').read())
#    _user_callback = \
#            LazyOption(lambda cls, value, options:
#                            get_root_aggregate(IUser).get_by_slug(value))
#    name = 'poolcreationlibrarygenerator'
#    tool = 'thelma.automation.tools.poolcreation.generation:PoolCreationLibraryGenerator'
#    option_defs = [('--iso-request-label',
#                    'iso_request_label',
#                    dict(help='Name of the molecule design and ISO request '
#                              'library to create.'
#                         )
#                    ),
#                   ('--excel-file',
#                    'stream',
#                    dict(help='Path for the Excel file to load.',
#                         action='callback',
#                         type='string',
#                         callback=_excel_file_callback)
#                    ),
#                   ('--requester',
#                    'requester',
#                    dict(help='User name to use as the owner of the Trac '
#                              'ticket.',
#                         action='callback',
#                         type='string',
#                         callback=_user_callback),
#                   ),
#                   ('--target-volume',
#                    'target_volume',
#                    dict(help='The final volume for the new pool stock '
#                              'samples in ul.',
#                         type='int'),
#                    ),
#                   ('--target-concentration',
#                    'target_concentration',
#                    dict(help='The final pool concentration for the new pool '
#                              'stock samples in nM.',
#                         type='int'),
#                    )
#                   ]
#
#    @classmethod
#    def finalize(cls, tool, options):
#        if not tool.has_errors():
#            lib_agg = get_root_aggregate(IMoleculeDesignLibrary)
#            lib_agg.add(tool.return_value)
#
#
#class PoolCreationIsoGeneratorToolCommand(ToolCommand): # no __init__ pylint: disable=W0232
#    """
#    Creates ISOs for a pool stock sample creation ISO request.
#    """
#
#    @classmethod
#    def get_iso_request(cls, value):
#        agg = get_root_aggregate(IIsoRequest)
#        agg.filter = eq(label=value)
#        return list(agg.iterator())[0]
#
#    _iso_request_callback = LazyOption(lambda cls, value, options: # pylint: disable=W0108
#                    PoolCreationIsoGeneratorToolCommand.get_iso_request(value))
#
#    name = 'poolcreationisogenerator'
#    tool = 'thelma.automation.tools.poolcreation.ticket:PoolCreationIsoCreator'
#    option_defs = [('--iso-request-label',
#                    'iso_request',
#                    dict(help='The plate set label of the ISO request whose ' \
#                              'ISOs to create.',
#                        action='callback',
#                        type='string',
#                        callback=_iso_request_callback),
#                    )
#                   ]
#
#
#class PoolCreationIsoPopulatorToolCommand(ToolCommand): # no __init__ pylint: disable=W0232
#    """
#    Populates ISOs for a pool stock sample creation ISO request.
#    """
#
#    @classmethod
#    def get_library(cls, value):
#        agg = get_root_aggregate(IMoleculeDesignLibrary)
#        agg.filter = eq(label=value)
#        return list(agg.iterator())[0]
#
#    _library_callback = LazyOption(lambda cls, value, options: # pylint: disable=W0108
#                    PoolCreationIsoPopulatorToolCommand.get_library(value))
#
#    name = 'poolcreationisopopulator'
#    tool = 'thelma.automation.tools.poolcreation.iso:PoolCreationIsoPopulator'
#    option_defs = [('--pool-creation-library',
#                    'pool_creation_library',
#                    dict(help='The label of the pool creation library whose ' \
#                              'ISOs to populate.',
#                        action='callback',
#                        type='string',
#                        callback=_library_callback),
#                    ),
#                   ('--number-isos',
#                    'number_isos',
#                    dict(help='The number of ISOs ordered.',
#                         type='int')
#                    ),
#                   ]
#
#
#class PoolCreationWorklistWriterToolCommand(ToolCommand): # no __init__ pylint: disable=W0232
#
#    @classmethod
#    def get_iso(cls, value):
#        agg = get_root_aggregate(IStockSampleCreationIso)
#        agg.filter = eq(label=value)
#        return list(agg.iterator())[0]
#
#    _iso_callback = LazyOption(lambda cls, value, options: # pylint: disable=W0108
#                    PoolCreationWorklistWriterToolCommand.get_iso(value))
#
#    _tube_destination_racks_callback = LazyOption(lambda cls, value, options:
#                                                  value.split(','))
#
#    name = 'poolcreationworklistwriter'
#    tool = 'thelma.automation.tools.poolcreation.writer:PoolCreationWorklistWriter'
#    option_defs = [('--iso',
#                    'pool_creation_iso',
#                    dict(help='Label of the pool creation ISO for which ' \
#                              'you want to get worklist files.',
#                        action='callback',
#                        type='string',
#                        callback=_iso_callback),
#                    ),
#                   ('--tube-destination-racks',
#                    'tube_destination_racks',
#                    dict(help='The barcodes for the tube handler destination ' \
#                              'racks (for the single molecule design tubes - ' \
#                              'these racks have to be empty). Pass the ' \
#                              'barcodes comma-separated and without white ' \
#                              'spaces).',
#                        action='callback',
#                        type='string',
#                        callback=_tube_destination_racks_callback)
#                    ),
#                   ('--pool-stock-rack',
#                    'pool_stock_rack_barcode',
#                    dict(help='The barcodes for the rack that will contain ' \
#                              'the pool stock tubes. This rack has to ' \
#                              'have empty tubes in defined positions.',
#                         type='string')
#                    ),
#                   ]
#
#    @classmethod
#    def finalize(cls, tool, options):
#        if not tool.has_errors() and not options.simulate:
#            uploader = PoolCreationTicketWorklistUploader(
#                        pool_creation_iso=tool.pool_creation_iso,
#                        file_map=tool.return_value)
#            uploader.send_request()
#            if not uploader.transaction_completed():
#                msg = 'Error during transmission to Trac!'
#                print msg
#
#
#class PoolCreationExecutorToolCommand(ToolCommand): # no __init__ pylint: disable=W0232
#
#    @classmethod
#    def get_iso(cls, value):
#        agg = get_root_aggregate(IStockSampleCreationIso)
#        agg.filter = eq(label=value)
#        return list(agg.iterator())[0]
#
#    _iso_callback = \
#        LazyOption(lambda cls, value, options: # pylint: disable=W0108
#                   PoolCreationExecutorToolCommand.get_iso(value))
#    _user_callback = \
#        LazyOption(lambda cls, value, options:
#                        get_root_aggregate(IUser).get_by_slug(value))
#
#    name = 'poolcreationexecutor'
#    tool = 'thelma.automation.tools.poolcreation.execution:PoolCreationExecutor'
#    option_defs = [('--iso',
#                    'pool_creation_iso',
#                    dict(help='Label of the stock sample creation ISO which ' \
#                              'you want to update.',
#                        action='callback',
#                        type='string',
#                        callback=_iso_callback),
#                    ),
#                   ('--user',
#                    'user',
#                    dict(help='User name of the user who performs the update.',
#                         action='callback',
#                         type='string',
#                         callback=_user_callback),
#                   )
#                   ]
#
#    @classmethod
#    def finalize(cls, tool, options):
#        if not tool.has_errors() and not options.simulate:
#            reporter = PoolCreationStockTransferReporter(
#                        executor=tool)
#            reporter.send_request()
#            if not reporter.transaction_completed():
#                msg = 'Error during transmission to Trac!'
#                print msg


class StockAuditToolCommand(ToolCommand): # no __init__ pylint: disable=W0232
    name = 'stockaudit'
    tool = 'thelma.automation.tools.stock.audit:StockAuditReporter'
    option_defs = [('--molecule-type',
                    'molecule_type',
                    dict(help='Molecule type to create a stock audit report '
                              'for.',
                         type='string')
                    ),
                   ('--output-file',
                    'output_file',
                    dict(help='Output file to write the stock audit report '
                              'to.')
                    )
                   ]


class RackScanningAdjusterToolCommand(ToolCommand): # no __init__ pylint: disable=W0232

    _user_callback = \
        LazyOption(lambda cls, value, options:
                                get_root_aggregate(IUser).get_by_slug(value))

    name = 'rackscanningadjuster'
    tool = 'thelma.automation.tools.stock.rackscanning:RackScanningAdjuster'

    option_defs = [('--scanfiles',
                    'rack_scanning_files',
                    dict(help='This can be a single file, a zip file or a ' \
                              'directory (in which case all *.TXT files are ' \
                              'read).',
                         type='string',
                         ),
                    ),
                   ('--adjust-db',
                    'adjust_database',
                    dict(help='Shall the DB be adjusted (specified) or do you ' \
                              'only want to have a report (not specified)?',
                         action='store_true',
                         default=False,
                         )
                    ),
                   ('--user',
                    'user',
                    dict(help='User name how executes the update ' \
                              '(if applicable).',
                         action='callback',
                         type='string',
                         callback=_user_callback),
                   )
                   ]


class XL20DummyToolCommand(ToolCommand): # no __init__ pylint: disable=W0232

    _wl_file_callback = LazyOption(lambda cls, value, options:
                                        open(value, 'rb'))

    name = 'xl20dummy'
    tool = 'thelma.automation.tools.dummies:XL20Dummy'

    option_defs = [('--worklist-file',
                    'xl20_worklist_stream',
                    dict(help='The XL20 worklist file containing the ' \
                              'planned robot operations.',
                         action='callback',
                         type='string',
                         callback=_wl_file_callback
                         )
                    ),
                   ]

    # TODO: think about how to make this prettier
    @classmethod
    def finalize(cls, tool, options):
        if not tool.has_errors():
            fn = '/Users/berger/Desktop/xl20out.txt'
            o = open(fn, 'w')
            stream = tool.return_value
            stream.seek(0)
            o.write(stream.read())
            o.close()


class CustomLiquidTransferWorklistWriterToolCommand(ToolCommand):

    name = 'customliquidtransferworklistwriter'
    tool = 'thelma.automation.tools.worklists.custom:CustomLiquidTransferWorklistWriter'

    _excel_file_callback = LazyOption(lambda cls, value, options:
                                            open(value, 'rb').read())

    option_defs = [('--excel-file',
                    'stream',
                    dict(help='Path for the Excel file to load.',
                         action='callback',
                         type='string',
                         callback=_excel_file_callback)
                    )]

# TODO: think about how to make this prettier
#    @classmethod
#    def finalize(cls, tool, options):
#        if not tool.has_errors():
#            zip_stream = tool.return_value
#            file_map = read_zip_archive(zip_stream)
#            for fn, stream in file_map.iteritems():
#                loc = '/Users/berger/Desktop/%s' % (fn)
#                o = open(loc, 'w')
#                o.write(stream.read())
#                o.close()<|MERGE_RESOLUTION|>--- conflicted
+++ resolved
@@ -2,12 +2,12 @@
 Run tool command.
 """
 from everest.entities.utils import get_root_aggregate
-from everest.resources.interfaces import IMemberResource
 from everest.mime import JsonMime
 from everest.querying.specifications import eq # pylint: disable=W0611
 from everest.repositories.interfaces import IRepositoryManager
 from everest.repositories.rdb import Session as session_maker
 from everest.representers.utils import as_representer
+from everest.resources.interfaces import IMemberResource
 from everest.resources.interfaces import IService
 from everest.resources.utils import get_collection_class
 from everest.utils import classproperty
@@ -18,14 +18,6 @@
 from pyramid.testing import DummyRequest
 from sqlalchemy import event
 from sqlalchemy.orm.session import Session
-<<<<<<< HEAD
-=======
-from thelma.automation.tools.writers import read_zip_archive
-from thelma.automation.tools.poolcreation.ticket \
-    import PoolCreationStockTransferReporter
-from thelma.automation.tools.poolcreation.ticket \
-    import PoolCreationTicketWorklistUploader
->>>>>>> eff97cac
 from thelma.automation.tools.stock.sampleregistration import \
     IMoleculeDesignPoolRegistrationItem
 from thelma.automation.tools.stock.sampleregistration import \
@@ -1123,13 +1115,16 @@
             o.close()
 
 
-class CustomLiquidTransferWorklistWriterToolCommand(ToolCommand):
-
-    name = 'customliquidtransferworklistwriter'
-    tool = 'thelma.automation.tools.worklists.custom:CustomLiquidTransferWorklistWriter'
+class CustomLiquidTransferToolCommand(ToolCommand):
+
+    name = 'customliquidtransfertool'
+    tool = 'thelma.automation.tools.worklists.custom:CustomLiquidTransferTool'
 
     _excel_file_callback = LazyOption(lambda cls, value, options:
                                             open(value, 'rb').read())
+    _user_callback = \
+        LazyOption(lambda cls, value, options:
+                                get_root_aggregate(IUser).get_by_slug(value))
 
     option_defs = [('--excel-file',
                     'stream',
@@ -1137,7 +1132,20 @@
                          action='callback',
                          type='string',
                          callback=_excel_file_callback)
-                    )]
+                    ),
+                   ('--mode',
+                    'mode',
+                    dict(help='"execute" (requires user) or "print"',
+                         type='string')),
+                   ('--user',
+                    'user',
+                    dict(help='User name how executes the update ' \
+                              '(if modes is "execution").',
+                         action='callback',
+                         type='string',
+                         callback=_user_callback),
+                   )
+                   ]
 
 # TODO: think about how to make this prettier
 #    @classmethod
