"""
Run tool command.
"""
import logging
import optparse
import os
import sys

from pyramid.path import DottedNameResolver
from pyramid.registry import Registry
from pyramid.testing import DummyRequest
from sqlalchemy import event
from sqlalchemy.orm.session import Session
import transaction

from everest.entities.utils import get_root_aggregate
from everest.mime import JsonMime
from everest.querying.specifications import cntd
from everest.querying.specifications import eq # pylint: disable=W0611
from everest.repositories.interfaces import IRepositoryManager
from everest.repositories.rdb import Session as session_maker
from everest.representers.utils import as_representer
from everest.resources.interfaces import IMemberResource
from everest.resources.interfaces import IService
from everest.resources.utils import get_collection_class
from everest.utils import classproperty
from paste.deploy import appconfig # pylint: disable=E0611,F0401
from paste.script.command import Command # pylint: disable=E0611,F0401
from thelma.automation.tools.iso.libcreation.report import \
    LibraryCreationStockTransferReporter
from thelma.automation.tools.iso.libcreation.report import \
    LibraryCreationTicketWorklistUploader
from thelma.automation.tools.iso.poolcreation.execution import \
    StockSampleCreationStockTransferReporter
from thelma.interfaces import IMoleculeDesignPool
from thelma.automation.tools.iso.poolcreation.writer \
    import StockSampleCreationTicketWorklistUploader
from thelma.automation.tools.stock.sampleregistration import \
    IMoleculeDesignPoolRegistrationItem
from thelma.automation.tools.stock.sampleregistration import \
    IMoleculeDesignRegistrationItem
from thelma.automation.tools.stock.sampleregistration import \
    ISampleRegistrationItem
from thelma.automation.tools.stock.sampleregistration import \
    ISupplierSampleRegistrationItem
from thelma.automation.tools.writers import write_zip_archive
from thelma.interfaces import IIsoJob
from thelma.interfaces import IMoleculeDesignLibrary
from thelma.interfaces import IPipettingSpecs
from thelma.interfaces import IPlannedWorklist
from thelma.interfaces import IRack
from thelma.interfaces import IReservoirSpecs
from thelma.interfaces import IStockSampleCreationIso
from thelma.interfaces import IStockSampleCreationIsoRequest
from thelma.interfaces import ITube
from thelma.interfaces import ITubeTransferWorklist
from thelma.interfaces import IUser
from thelma.run import create_config
from zope.interface import providedBy as provided_by # pylint: disable=E0611,F0401
from zope.sqlalchemy import ZopeTransactionExtension # pylint: disable=E0611,F0401


__docformat__ = 'reStructuredText en'
__all__ = ['EmptyTubeRegistrarToolCommand',
           'MetaToolCommand',
           'ToolCommand',
           'XL20ExecutorToolCommand',
           ]


class LazyOptionCallback(object):
    """
    Simple capsule for options that can only be initialized when TheLMA has
    started up.
    """
    def __init__(self, value_callback):
        self.__value_callback = value_callback
        self.__option_value = None

    def __call__(self, option, option_name, option_value, parser): # pylint: disable=W0613
        self.__option_value = option_value
        setattr(parser.values, option.dest, self)

    def initialize(self, tool_class, options):
        return self.__value_callback(tool_class, self.__option_value, options)


def make_lazy_option_def(option_name, help_string, option_type,
                         parameter_name=None):
    def opt_callback(cls, value, options): # pylint: disable=W0613
        agg = get_root_aggregate(option_type)
        if not ',' in value:
            val = agg.get_by_slug(value)
        else:
            agg.filter = cntd(slug=value.split(','))
            val = [ent for ent in agg]
        return val
    if parameter_name is None:
        parameter_name = option_name.replace('-', '_')
    lazy_callback = LazyOptionCallback(opt_callback)
    return ('--%s' % option_name,
            parameter_name,
            dict(help=help_string,
                 action='callback',
                 type='string',
                 callback=lazy_callback)
            )


def make_lazy_user_option_def(option_name='user',
                              parameter_name=None,
                              help_string='User name running the tool.'):
    return make_lazy_option_def(option_name, help_string, IUser,
                                parameter_name=parameter_name)


def make_lazy_file_option_def(option_name='file',
                              parameter_name=None,
                              help_string='File to open.',
                              read_on_open=False):
    if parameter_name is None:
        parameter_name = option_name.replace('-', '_')
    if read_on_open:
        cb = lambda cls, value, options: open(value, 'rb').read()
    else:
        cb = lambda cls, value, options: open(value, 'rb')
    lazy_callback = LazyOptionCallback(cb)
    return ('--%s' % option_name,
            parameter_name,
            dict(help=help_string,
                 action='callback',
                 type='string',
                 callback=lazy_callback)
            )


class MetaToolCommand(type):
    """
    Meta class for tool commands.

    This ensures the option parser and the summary and usage doc strings are
    set up automatically for the tool to run; this is much preferable to
    having to define a new entry point for every individual tool we want to
    run.
    """
    def __new__(mcs, name, bases, class_dict):
        # Ignore base classes.
        if name != 'ToolCommand' and not name.startswith('_'):
            parser = ToolCommand.make_standard_parser(simulate=True)
            if not 'name' in class_dict:
                raise ValueError('You need to define a name for the tool '
                                 'to run as "name" attribute in the class '
                                 'namespace of your tool (%s).' % name)
            if not 'tool' in class_dict:
                raise ValueError('You need to define the pkg resource '
                                 'style dotted name (absolute) of the '
                                 'tool to run as "tool" attribute in the '
                                 'class namespace of your tool (%s).' % name)
            option_defs = \
                class_dict.get('option_defs') or bases[-1].option_defs
            if option_defs is None:
                raise ValueError('You need to define a list of option '
                                 'definitions as "option_defs" attribute '
                                 'in the class namespace of your tool (%s).'
                                 % name)
            for opt_name, attr_name, opt_kw in option_defs:
                if 'dest' in opt_kw:
                    raise ValueError('Cannot use the "dest" parameter for '
                                     'tool command options.')
                # We need a copy here in case the option defs are reused in
                # derived classes.
                copied_opt_kw = opt_kw.copy()
                copied_opt_kw['dest'] = attr_name
                parser.add_option(opt_name, **copied_opt_kw)
            summary = class_dict.__doc__.strip()
            class_dict['summary'] = summary
            usage = ToolCommand.__dict__['_usage_template'] \
                                  % class_dict['name']
            class_dict['usage'] = usage
            class_dict['parser'] = parser
        cls = type.__new__(mcs, name, bases, class_dict)
        # This is the magic: If this is the command we are running,
        # set the new class as the target class of the ToolCommand.
        if class_dict.get('name') == sys.argv[-2]:
            ToolCommand.set_target_class(cls)
        return cls


class ToolCommand(Command):
    """
    Abstract base class for paste commands which run a TheLMA tool from the
    command line.
    """
    __metaclass__ = MetaToolCommand
    #: Template for usage strings in derived classes.
    _usage_template = "%s <ini file>"
    #: This is the target tool command class (set by the meta class).
    __target_class = None
    #: pkg resource style (absolute) dotted name to the tool to run.
    tool = None
    #: A sequence of the form
    #:     [<option name>,<attribute name>, <option kewyword dict>]
    #: This is used to configure the option parser in the derived command
    #: class and to extract the constructor arguments from the options.
    option_defs = None
    #: The name of the tool used on the command line.
    name = None
    #: Options group name for help messages.
    group_name = "thelma"
    #: Minimum number of command line arguments.
    min_args = 2
    #: Maximum number of command line arguments.
    max_args = 2

    def __init__(self, name):
        Command.__init__(self, name)
        self._report_callback = lambda : None

    class ToolOption(optparse.Option):
        ATTRS = optparse.Option.ATTRS + ['pass_to_tool']

    @classmethod
    def make_standard_parser(cls,
                             verbose=True,
                             interactive=False,
                             no_interactive=False,
                             simulate=False,
                             quiet=False,
                             overwrite=False):
        parser = Command.standard_parser(verbose=verbose,
                                         interactive=interactive,
                                         no_interactive=no_interactive,
                                         simulate=simulate,
                                         quiet=quiet,
                                         overwrite=overwrite)
        parser.option_class = cls.ToolOption
        parser.add_option('--ignore-warnings',
                          action='store_true',
                          dest='ignore_warnings',
                          help="If true, changes are committed even when the "
                               "tool reports warnings (unless the --simulate "
                               "flag is set).")
        return parser

    @classmethod
    def set_target_class(cls, target_class):
        cls.__target_class = target_class

    @classmethod
    def finalize(cls, tool, options):
        """
        Override this method in derived classes to perform actions after the
        tool has run.
        """
        pass

    @classmethod
    def report(cls, tool, options):
        """
        Override this method in derived classes to perform reporting actions
        after the tool has run.
        """
        pass

    @classproperty
    def summary(cls):
        if cls.__target_class is None:
            raise RuntimeError('Tool command "%s" not found!' % sys.argv[-2])
        return cls.__target_class.summary

    @classproperty
    def usage(cls):
        if cls.__target_class is None:
            raise RuntimeError('Tool command "%s" not found!' % sys.argv[-2])
        return cls.__target_class.usage

    @classproperty
    def parser(cls):
        if cls.__target_class is None:
            raise RuntimeError('Tool command "%s" not found!' % sys.argv[-2])
        return cls.__target_class.parser

    def command(self):
        ini_file = self.args[-1] # pylint: disable=E1101
        # TheLMA setup.
        config = self.__setup_thelma(ini_file)
        # Initialize the tool and run it.
        rsv = DottedNameResolver(None)
        tool_cls = rsv.resolve(self.__target_class.tool)
        arg_names = [od[1] for od in self.__target_class.option_defs]
        kw = {}
        # Initializing lazy options. We pass the target class and the
        # options so the callback has access to them.
        opts = self.options # pylint: disable=E1101
        kw = {}
        for arg_name in arg_names:
            arg_value = getattr(opts, arg_name)
            if isinstance(arg_value, LazyOptionCallback):
                arg_value = arg_value.initialize(self.__target_class, opts)
                setattr(opts, arg_name, arg_value)
            kw[arg_name] = arg_value
        # Remove options that are for command use only.
        for opt in self.parser.option_list:
            if opt.dest in kw and opt.pass_to_tool is False:
                del kw[opt.dest]
        tool = tool_cls(**kw)
        try:
            tool.run()
        except:
            transaction.abort()
            raise
        else:
            if tool.has_errors():
                err_msgs = tool.get_messages()
                msg = 'Errors occurred during the tool run. Error messages:\n'
                raise RuntimeError(msg + os.linesep.join(err_msgs))
            warn_msgs = tool.get_messages(logging_level=logging.WARNING)
            if warn_msgs \
               and not self.options.ignore_warnings: # pylint: disable=E1101
                msg = 'Warnings occurred during the tool run. You can ' \
                      'repeat the run with the --ignore-warnings switch ' \
                      'to force changes to be committed. Warning messages:\n'
                raise RuntimeError(msg + os.linesep.join(warn_msgs))
            try:
                # This gives the tool command a chance to perform actions after
                # the tool has run.
                self.__target_class.finalize(tool, opts)
            except:
                transaction.abort()
                raise
            else:
                # Create a report of the run.
                self.__run_report(tool)
                # All good - check if we should commit.
                if not self.options.simulate: # pylint: disable=E1101
                    transaction.commit()
                else:
                    transaction.abort()
        config.end()

    def __run_report(self, tool):
        #
        self._report_callback()
        try:
            self.__target_class.report(tool, self.options) # pylint: disable=E1101
        except:
            transaction.abort()
            raise

    def __setup_thelma(self, ini_file):
        here_dir = os.getcwd()
        config_uri = 'config:%s' % ini_file
        self.logging_file_config(ini_file) # pylint: disable=E1101
        settings = appconfig(config_uri, 'thelma', relative_to=here_dir)
        reg = Registry('thelma')
        # Some tools need to resolve URLs, so we need to set up a request
        # and a service.
        url = 'http://0.0.0.0:6543'
        req = DummyRequest(application_url=url,
                           host_url=url,
                           path_url=url,
                           url=url,
                           registry=reg)
        config = create_config(settings, registry=reg)
        config.setup_registry(settings=settings)
        config.begin(request=req)
        config.load_zcml('configure.zcml')
        srvc = config.get_registered_utility(IService)
        req.root = srvc
        # Set up repositories.
        repo_mgr = config.get_registered_utility(IRepositoryManager)
        repo_mgr.initialize_all()
        # Start the everest service.
        srvc.start()
        # Configure the session maker.
        session_maker.configure(extension=ZopeTransactionExtension())
        # Set up machinery to enforce a session.flush() just before the
        # report is run so we have proper IDs in the output.
        # FIXME: This should be encapsulated better, perhaps depending on
        #        an option that selects the backend.
        def on_session_begin(session, trx, conn): # pylint: disable=W0613
            self._report_callback = lambda sess = session: sess.flush()
        event.listen(Session, 'after_begin', on_session_begin)
        return config


class EmptyTubeRegistrarToolCommand(ToolCommand): # no __init__ pylint: disable=W0232
    """
    Runs the empty tube registrar tool.
    """
    name = 'emptytuberegistrar'
    tool = \
        'thelma.automation.tools.stock.emptytuberegistrar:EmptyTubeRegistrar'
    option_defs = [('--scanfile-dir',
                    'scanfile_directory',
                    dict(help="Directory where scanfiles are located.")
                    ),
                   ]

    @classmethod
    def finalize(cls, tool, options):
        if not tool.has_errors():
            tube_agg = get_root_aggregate(ITube)
            for tube in tool.return_value:
                tube_agg.add(tube)


class _RegistrarCommand(ToolCommand): # no __init__ pylint: disable=W0232
    registration_resource = None
    option_defs = \
        [('--report-directory',
          'report_directory',
          dict(help='Directory where report files will be written. Defaults '
                    'to the directory the data file is in.',
               type='string'),
          ),
         ('--data-file',
          'registration_items',
          dict(help='File containing JSON registration data.',
               action='callback',
               type='string',
               callback=LazyOptionCallback(
                            lambda cls, value, options:
                                cls._data_callback(value, options)) # pylint: disable=W0212
               ),
          ),
         ]

    @classmethod
    def _data_callback(cls, value, options):
        # Set the default for the report directory.
        if options.report_directory is None:
            options.report_directory = os.path.dirname(value)
        coll_cls = get_collection_class(cls.registration_resource)
        rpr = as_representer(object.__new__(coll_cls), JsonMime)
        reg_items = rpr.from_stream(open(value, 'rU'))
        # FIXME: This should be treated properly in everest.
        if IMemberResource in provided_by(reg_items):
            ents = [reg_items.get_entity()]
        else:
            ents = [rc.get_entity() for rc in reg_items]
        return ents

    @classmethod
    def report(cls, tool, options):
        # Write out report files for registered items.
        tool.write_report()


class DesignPoolRegistrarCommand(_RegistrarCommand): # no __init__ pylint: disable=W0232
    """
    Runs the design registrar (for internal registration of new molecule
    designs).
    """
    name = 'designpoolregistrar'
    tool = 'thelma.automation.tools.stock.' \
           'sampleregistration.MoleculeDesignPoolRegistrar'
    registration_resource = IMoleculeDesignPoolRegistrationItem


class DesignRegistrarCommand(_RegistrarCommand): # no __init__ pylint: disable=W0232
    """
    Runs the design registrar (for internal registration of new molecule
    designs).
    """
    name = 'designregistrar'
    tool = \
    'thelma.automation.tools.stock.sampleregistration.MoleculeDesignRegistrar'
    registration_resource = IMoleculeDesignRegistrationItem


class SampleRegistrarCommand(_RegistrarCommand): # no __init__ pylint: disable=W0232
    """
    Runs the sample registrar (for internal registration of new samples).
    """
    name = 'sampleregistrar'
    tool = 'thelma.automation.tools.stock.sampleregistration:' \
           'SampleRegistrar'
    option_defs = _RegistrarCommand.option_defs + \
        [('--validation-files',
          'validation_files',
          dict(help='Comma-separated list of rack scanning files '
                    'for validation of tube positions.',
               type='string')
           ),
          ('--rack-specs-name',
           'rack_specs_name',
           dict(help='Name of the rack specs to use for the racks to be '
                     'registered.',
                default='matrix0500',
                type='string'),
           ),
          ('--container-specs-name',
           'container_specs_name',
           dict(help='Name of the container specs to use for the containers '
                     'to be registered.',
                default='matrix0500',
                type='string'),
           ),
         ]
    registration_resource = ISampleRegistrationItem


class SupplierSampleRegistrarCommand(_RegistrarCommand): # no __init__ pylint: disable=W0232
    """
    Runs the supplier sample registrar (for registration of supplier samples).
    """
    name = 'suppliersampleregistrar'
    tool = 'thelma.automation.tools.stock.sampleregistration:' \
           'SupplierSampleRegistrar'
    option_defs = SampleRegistrarCommand.option_defs
    registration_resource = ISupplierSampleRegistrationItem


class XL20ExecutorToolCommand(ToolCommand): # no __init__ pylint: disable=W0232
    """
    Runs the XL20 executor that executes tube transfers on DB level.
    """
    name = 'xl20executor'
    tool = 'thelma.automation.tools.worklists.tubehandler:XL20Executor'
    option_defs = \
        [make_lazy_file_option_def(option_name='output-file',
                                   parameter_name='output_file_stream',
                                   help_string='The XL20 output file ' \
                                               'containing the transfer ' \
                                               'data.'),
         make_lazy_user_option_def(help_string='User name to use as the '
                                               'owner of the Trac ticket.'),
         ]

    @classmethod
    def finalize(cls, tool, options):
        if not tool.has_errors():
            tube_transfer_worklist_agg = get_root_aggregate(
                                                    ITubeTransferWorklist)
            tube_transfer_worklist_agg.add(tool.return_value)


class StockCondenserToolCommand(ToolCommand): # no __init__ pylint: disable=W0232
    """
    Runs the tool condenser.
    """
    _excluded_racks_callback = \
        LazyOptionCallback(lambda cls, value, options:
                                [el.strip() for el in value.split(',')])
    name = 'stockcondenser'
    tool = 'thelma.automation.tools.stock.condense:StockCondenser'
    option_defs = [('--number-racks',
                    'racks_to_empty',
                    dict(help='Name of the molecule design library to create.',
                         type='int')
                    ),
                   ('--excluded-racks',
                    'excluded_racks',
                    dict(help='Barcodes of racks to be excluded from tube '
                              'picking (comma-separated).',
                         action='callback',
                         type='string',
                         callback=_excluded_racks_callback)
                    ),
                   ('--output-dir',
                    'output_dir',
                    dict(help='Directory to write the condense worklists to.',
                         type='string'),
                    )
                   ]

    @classmethod
    def finalize(cls, tool, options):
        if not tool.has_errors():
            write_zip_archive(tool.return_value, options.outut_dir)


class StockSampleCreationIsoRequestGenerator(ToolCommand): # no __init__ pylint: disable=W0232
    """
    Runs the stock sample ISO Request Generator tool.
    """
    name = 'stocksamplecreationisorequestgenerator'
    tool = 'thelma.automation.tools.iso.poolcreation.generation:StockSampleCreationIsoRequestGenerator'
    option_defs = \
        [('--iso-request-label',
          'iso_request_label',
          dict(help='Name of stock sample ISO request to create.'
               )
          ),
         make_lazy_file_option_def(option_name='excel-file',
                                   parameter_name='stream',
                                   help_string='Excel file to load.',
                                   read_on_open=True),
         ('--target-volume',
          'target_volume',
          dict(help='The final volume for the new pool stock '
               'samples in ul.',
               type='int'),
          ),
         ('--target-concentration',
          'target_concentration',
          dict(help='The final pool concentration for the new pool '
               'stock samples in nM.',
               type='int'),
          )
         ]

    @classmethod
    def finalize(cls, tool, options):
        if not tool.has_errors():
            ir_agg = get_root_aggregate(IStockSampleCreationIsoRequest)
            ir_agg.add(tool.return_value)



class LibraryIsoRequestGeneratorToolCommand(ToolCommand): # no __init__ pylint: disable=W0232
    """
    Runs the library ISO creator tool.
    """
    name = 'librarycreationisorequestgenerator'
    tool = 'thelma.automation.tools.iso.libcreation.requestgenerator' \
           ':LibraryCreationIsoRequestGenerator'
    option_defs = \
        [('--library-name',
          'library_name',
          dict(help='Name of the molecule design library to create.'
               )
          ),
         make_lazy_file_option_def(option_name='excel-file',
                                   parameter_name='stream',
                                   help_string='Excel file to load.',
                                   read_on_open=True),
         make_lazy_user_option_def(option_name='requester',
                                   help_string='User name to use as the ' \
                                               'owner of the Trac ticket.'
                                   ),
         ('--number-designs',
          'number_designs',
          dict(help='Number of molecule designs per library sample.',
               type='int',
               ),
          ),
         ('--number-aliquots',
          'number_aliquots',
          dict(help='Number of aliquots to generate per library layout.',
               type='int',
               ),
          ),
         ('--preparation-plate-volume',
          'preparation_plate_volume',
          dict(help='Volume for the preparation plates in ul.',
               type='float'),
          ),
         ('--create-pool-racks',
          'create_pool_racks',
          dict(help='Flag indicating that pool stock racks should be created.',
               action='store_true'),
          ),
         ('--iso-request-label',
          'iso_request_label',
          dict(help='Optional short label to use for the ISO request (will '
                    'be printed on racks and therefore needs to be at most '
                    '8 characters long). Defaults to the library name.'
               )
          ),
                ]

    @classmethod
    def finalize(cls, tool, options):
        if not tool.has_errors():
            lib_agg = get_root_aggregate(IMoleculeDesignLibrary)
            lib_agg.add(tool.return_value)


class _IsoRequestOperationTool(ToolCommand): # no __init__ pylint: disable=W0232
    @classmethod
    def get_iso_request(cls, value):
        ir_agg = get_root_aggregate(IStockSampleCreationIsoRequest)
        ir_agg.filter = eq(label=value)
        return ir_agg.iterator().next()

    iso_request_callback = \
        LazyOptionCallback(lambda cls, value, options: # pylint: disable=W0108
                                StockSampleCreationIsoGeneratorToolCommand \
                                    .get_iso_request(value))

    option_defs = [('--iso-request-label',
                    'iso_request',
                    dict(help='The label of the ISO request for which ISOs ' \
                               'will be created.',
                        action='callback',
                        type='string',
                        callback=iso_request_callback),
                    ),
                   ]


def _ticket_numbers_callback(option, name, value, parser): # pylint: disable=W0613
    nums = [int(num.strip()) for num in value.split(',')]
    setattr(parser.values, option.dest, nums)


class StockSampleCreationIsoGeneratorToolCommand(_IsoRequestOperationTool): # no __init__ pylint: disable=W0232
    """
    Creates ISOs for a pool stock sample creation ISO request.
    """
    name = 'stocksamplecreationisogenerator'
    tool = 'thelma.automation.tools.iso.poolcreation.generation:' \
           'StockSampleCreationIsoGenerator'
    option_defs = _IsoRequestOperationTool.option_defs + \
                  [('--ticket-numbers',
                    'ticket_numbers',
                    dict(help='The ticket numbers for the ISOs to generate',
                         action='callback',
                         type='string',
                         callback=_ticket_numbers_callback),
                    ),
                   make_lazy_user_option_def(
                                option_name='reporter',
                                help_string='Reporter of the tickets, if ' \
                                            'tickets should be created for ' \
                                            'the new ISOs.',
                                   ),
                   ]


class LibraryCreationIsoGeneratorToolCommand(
                                StockSampleCreationIsoGeneratorToolCommand): # no __init__ pylint: disable=W0232
    """
    Creates ISOs for a library creation ISO request.
    """
    name = 'librarycreationisogenerator'
    tool = 'thelma.automation.tools.iso.libcreation.isogenerator' \
           ':LibraryCreationIsoGenerator'


class StockSampleCreationIsoJobCreatorToolCommand(_IsoRequestOperationTool): # no __init__ pylint: disable=W0232
    name = 'stocksamplecreationisojobcreator'
    tool = 'thelma.automation.tools.iso.poolcreation.jobcreator' \
           ':StockSampleCreationIsoJobCreator'

    @classmethod
    def split_string(cls, value):
        return value.split(',')

    _excluded_racks_callback = \
        LazyOptionCallback(lambda cls, value, options: cls.split_string(value))

    _requested_tubes_callback = \
        LazyOptionCallback(lambda cls, value, options: cls.split_string(value))

    option_defs = _IsoRequestOperationTool.option_defs + \
        [make_lazy_user_option_def(option_name='job-owner',
                                   help_string='User name of the user the ' \
                                               'job will be assigned to.'),
         ('--number-isos',
          'number_isos',
          dict(help='The number of ISOs ordered.',
               type='int')
          ),
         ('--excluded-racks',
          'excluded_racks',
          dict(help='Racks from you do not want to pick tubes ' \
                    '(comma-separated, no white spaces).',
               action='callback',
               type='string',
               callback=_excluded_racks_callback)
          ),
         ('--requested-tubes',
          'requested_tubes',
          dict(help='Tubes you prefer to be used ' \
                    '(comma-separated, no white spaces).',
               action='callback',
               type='string',
               callback=_requested_tubes_callback),
         )
         ]

    @classmethod
    def finalize(cls, tool, options):
        if not tool.has_errors():
            ij_agg = get_root_aggregate(IIsoJob)
            ij_agg.add(tool.return_value)


class LibraryCreationIsoJobCreatorToolCommand(
                                StockSampleCreationIsoJobCreatorToolCommand): # no __init__ pylint: disable=W0232
    name = 'librarycreationisojobcreator'
    tool = 'thelma.automation.tools.iso.libcreation.jobcreator' \
           ':LibraryCreationIsoJobCreator'


class _IsoOperationToolCommand(ToolCommand): # no __init__ pylint: disable=W0232
    @classmethod
    def get_iso(cls, value):
        agg = get_root_aggregate(IStockSampleCreationIso)
        agg.filter = eq(label=value)
        return list(agg.iterator())[0]

    iso_callback = \
        LazyOptionCallback(lambda cls, value, options: cls.get_iso(value)) # pylint: disable=W0108

    option_defs = [('--iso',
                    'iso',
                    dict(help='Label of the pool creation ISO for which ' \
                              'you want to get worklist files.',
                        action='callback',
                        type='string',
                        callback=iso_callback),
                    ),
                   ]



def _rack_barcode_list_callback(option, name, value, parser): # pylint: disable=W0613
    bcs = value.split(',')
    setattr(parser.values, option.dest, bcs)


class StockSampleCreationIsoWorklistWriterToolCommand(_IsoOperationToolCommand): # no __init__ pylint: disable=W0232
    name = 'stocksamplecreationisoworklistwriter'
    tool = 'thelma.automation.tools.iso.poolcreation.writer:' \
           'StockSampleCreationIsoWorklistWriter'

    option_defs = _IsoOperationToolCommand.option_defs + \
                  [('--single-stock-racks',
                    'single_stock_racks',
                    dict(help='Comma-separated list of barcodes for the ' \
                              'stock racks containing the single ' \
                              'design samples that serve as sources' \
                              'for the pools to create (must be empty).',
                        action='callback',
                        type='string',
                        callback=_rack_barcode_list_callback)
                    ),
                   ('--pool-stock-rack',
                    'pool_stock_rack_barcode',
                    dict(help='Barcode of the rack that will contain ' \
                              'the pool stock tubes. This rack has to ' \
                              'have empty tubes in defined positions. '
                              'If this is not given, the pools are created ' \
                              'directly in sector preparation plates.',
                         type='string')
                    ),
                   ('--use-single-source-rack',
                    'use_single_source_rack',
                    dict(help='If there are only few pools to be created the ' \
                              'user might want to use a single stock rack.',
                         action='store_true',
                         default=False)
                   )]

    @classmethod
    def finalize(cls, tool, options):
        if not tool.has_errors() and not options.simulate:
            uploader = StockSampleCreationTicketWorklistUploader(tool)
            uploader.run()
            if not uploader.transaction_completed():
                msg = 'Error during transmission to Trac!'
                print msg


class LibraryCreationIsoWorklistWriterToolCommand(_IsoOperationToolCommand): # no __init__ pylint: disable=W0232
    name = 'librarycreationisoworklistwriter'
    tool = 'thelma.automation.tools.iso.libcreation.writer' \
           ':LibraryCreationIsoWorklistWriter'

    option_defs = \
        StockSampleCreationIsoWorklistWriterToolCommand.option_defs[:-2] + \
        [('--pool-stock-racks',
          'pool_stock_racks',
          dict(help='Barcodes for the racks that will contain ' \
                    'the pool stock tubes. These racks have to ' \
                    'have empty tubes in defined positions. Pass ' \
                    'ordered by sector, comma-separated and ' \
                    'without white spaces).',
               action='callback',
               type='string',
               callback=_rack_barcode_list_callback)
          ),
         ('--include-dummy-output',
          'include_dummy_output',
          dict(help='Flag indicating that the output should include a dummy '
                    'tube handler output file for in silico tube handling.',
               action='store_true',
               default=False),
          ),
         ]

    @classmethod
    def finalize(cls, tool, options):
        if not tool.has_errors(): #  and not options.simulate:
            uploader = LibraryCreationTicketWorklistUploader(tool)
            uploader.run()
            if not uploader.transaction_completed():
                msg = 'Error during transmission to Trac!'
                print msg


class StockSampleCreationIsoExecutorToolCommand(_IsoOperationToolCommand): # no __init__ pylint: disable=W0232
    name = 'stocksamplecreationisoexecutor'
    tool = 'thelma.automation.tools.iso.poolcreation.execution:' \
           'StockSampleCreationIsoExecutor'

    option_defs = _IsoOperationToolCommand.option_defs + \
        [make_lazy_user_option_def(help_string='User name of the user who '
                                               'performs the update.'),
         ]

    @classmethod
    def finalize(cls, tool, options):
        if not tool.has_errors() and not options.simulate:
            reporter = StockSampleCreationStockTransferReporter(tool)
            reporter.run()
            if not reporter.transaction_completed():
                msg = 'Error during transmission to Trac!'
                print msg



class LibraryCreationIsoExecutorToolCommand(
                                StockSampleCreationIsoExecutorToolCommand): # no __init__ pylint: disable=W0232
    name = 'librarycreationisoexecutor'
    tool = 'thelma.automation.tools.iso.libcreation.executor:' \
           'LibraryCreationIsoExecutor'

    @classmethod
    def finalize(cls, tool, options):
        if not tool.has_errors() and not options.simulate:
            reporter = LibraryCreationStockTransferReporter(tool)
            reporter.run()
            if not reporter.transaction_completed():
                msg = 'Error during transmission to Trac!'
                print msg


class StockAuditToolCommand(ToolCommand): # no __init__ pylint: disable=W0232
    name = 'stockaudit'
    tool = 'thelma.automation.tools.stock.audit:StockAuditReporter'
    option_defs = [('--molecule-type',
                    'molecule_type',
                    dict(help='Molecule type to create a stock audit report '
                              'for.',
                         type='string')
                    ),
                   ('--output-file',
                    'output_file',
                    dict(help='Output file to write the stock audit report '
                              'to.')
                    )
                   ]


class RackScanningAdjusterToolCommand(ToolCommand): # no __init__ pylint: disable=W0232

    name = 'rackscanningadjuster'
    tool = 'thelma.automation.tools.stock.rackscanning:RackScanningAdjuster'

    option_defs = \
        [('--scanfiles',
          'rack_scanning_files',
          dict(help='This can be a single file, a zip file or a ' \
                    'directory (in which case all *.TXT files are ' \
                    'read).',
               type='string',
               ),
          ),
         ('--adjust-db',
          'adjust_database',
          dict(help='If set, the DB will be adjusted; else, only a report ' \
                    'will be generated.',
               action='store_true',
               default=False,
               ),
          ),
         make_lazy_user_option_def(help_string='User name who runs the '
                                               'update (if applicable).'),
         ]


class XL20DummyToolCommand(ToolCommand): # no __init__ pylint: disable=W0232
    name = 'xl20dummy'
    tool = 'thelma.automation.tools.dummies:XL20Dummy'
    option_defs = \
        [make_lazy_file_option_def(option_name='worklist-file',
                                   parameter_name='xl20_worklist_stream',
                                   help_string='The XL20 worklist file '
                                               'containing the planned ' \
                                               'tube transfers.'),
         ('--output-file',
          'output_file',
          dict(help='Output file to write to.',
               type='string'),
          ),
         ]

    @classmethod
    def finalize(cls, tool, options):
        if not tool.has_errors():
            fn = options.output_file
            stream = tool.return_value
            stream.seek(0)
            with open(fn, 'w') as out_file:
                out_file.write(stream.read())


class CustomLiquidTransferToolCommand(ToolCommand):
    name = 'customliquidtransfertool'
    tool = 'thelma.automation.tools.worklists.custom:CustomLiquidTransferTool'
    option_defs = \
        [make_lazy_file_option_def(option_name='excel-file',
                                   parameter_name='stream',
                                   help_string='Excel file to load.',
                                   read_on_open=True),
         ('--mode',
          'mode',
          dict(help='"execute" (requires user) or "print"',
               type='string')
          ),
         make_lazy_user_option_def(help_string='User name who runs the '
                                               'update (if mode is set '
                                               'to "execution").'),
         ('--output-dir',
          'output_dir',
          dict(help='Directory to write the condense worklists to.',
               type='string'),
          ),
         ]

    @classmethod
    def finalize(cls, tool, options):
        if not tool.has_errors():
            write_zip_archive(tool.return_value, options.output_dir)


class CustomLiquidTransferWorklistExecutor(ToolCommand):

    name = 'customliquidtransferexecutor'
    tool = 'thelma.automation.tools.worklists.custom:' \
           'CustomLiquidTransferExecutor'
    option_defs = \
        [make_lazy_file_option_def(option_name='excel-file',
                                   parameter_name='stream',
                                   help_string='Excel file to load.',
                                   read_on_open=True),
         make_lazy_user_option_def(help_string='User name who runs the '
                                               'update.'),
                   ]


class SampleDilutionWorklistExecutor(ToolCommand):
    name = 'sampledilutionworklistexecutor'
    tool = 'thelma.automation.tools.worklists.execution:' \
           'SampleDilutionWorklistExecutor'

    option_defs = [make_lazy_option_def('transfer',
                                        'ID of the planned dilution worklist '
                                        'to be executed.',
                                        IPlannedWorklist,
                                        parameter_name='planned_worklist'),
                   make_lazy_option_def('target-rack',
                                        'Barcode of the target rack.',
                                        IRack),
                   make_lazy_option_def('pipetting-specs',
                                        'Specs of the pipetting device to '
                                        'use',
                                        IPipettingSpecs),
                   make_lazy_user_option_def(),
                   make_lazy_option_def('reservoir-specs',
                                        'Specs of the buffer reservoir',
                                        IReservoirSpecs),
                   ]


class RackSampleTransferExecutor(ToolCommand):
    name = 'racksampletransferexecutor'
    tool = 'thelma.automation.tools.worklists.execution:' \
           'RackSampleTransferExecutor'

    option_defs = [make_lazy_option_def('target-rack',
                                        'Barcode of the target rack.',
                                        IRack),
                   make_lazy_option_def('pipetting-specs',
                                        'Specs of the pipetting device to '
                                        'use',
                                        IPipettingSpecs),
                   make_lazy_user_option_def(),
                   make_lazy_option_def('transfer',
                                        'ID of the planned rack sample '
                                        'transfer to be executed.',
                                        IPlannedWorklist,
                                        parameter_name=
                                            'planned_rack_sample_transfer'),
                   make_lazy_option_def('source-rack',
                                        'Barcode of the source rack.',
                                        IRack),
                   ]


<<<<<<< HEAD
class PlateCreator96To384(ToolCommand):
    name = 'platecreator96to384'
    tool = 'thelma.automation.tools.platecreator:PlateCreator96To384'

    option_defs = [('--layout-filename-q1',
                    'layout_filename_q1',
                    dict(help='File for layout of Q1.',
                         type='string')
                    ),
                   ('--layout-filename-q2',
                    'layout_filename_q2',
                    dict(help='File for layout of Q2.',
                         type='string')
                    ),
                   ('--layout-filename-q3',
                    'layout_filename_q3',
                    dict(help='File for layout of Q3.',
                         type='string')
                    ),
                   ('--layout-filename-q4',
                    'layout_filename_q4',
                    dict(help='File for layout of Q4.',
                         type='string')
                    ),
                   ('--target-barcode',
                    'target_barcode',
                    dict(help='Target plate barcode.',
                         type='string')
                    ),
                   ('--iso-concentration',
                    'iso_concentration',
                    dict(help='Final ISO concentration (nano M).',
                         type='int'),
                    ),
                   ('--iso-volume',
                    'iso_volume',
                    dict(help='Final ISO volume (micro l).',
                         type='int'),
                    ),
                    ]


class PlateCreator96To384(ToolCommand):
    name = 'platecopier'
    tool = 'thelma.automation.tools.platecopier:PlateCopier'

    option_defs = [('--source-barcode',
                    'source_barcode',
                    dict(help='Source plate barcode.',
                         type='string')
                    ),
                   ('--target-barcodes',
                    'target_barcodes',
                    dict(help='Target plate barcodes (comma-separated list).',
                         type='string')
                    ),
                   ('--transfer-volume',
                    'transfer_volume',
                    dict(help='Volume to transfer (in micro l).',
                         type='int'),
                    ),
                    ]


class PlateCreator96To384(ToolCommand):
    name = 'plateeraser'
    tool = 'thelma.automation.tools.plateeraser:PlateEraser'

    option_defs = [('--barcodes',
                    'barcodes',
                    dict(help='Rack barcodes (comma-separated list).',
                         type='string')
                    ),
                   ]
=======
class StockSampleCreationTubePickerCommand(ToolCommand):
    name = 'stocksamplecreationtubepicker'
    tool = 'thelma.automation.tools.iso.poolcreation.tubepicking:' \
           'StockSampleCreationTubePicker'

    @classmethod
    def get_ids_from_file(cls, file_name):
        with open(file_name, 'rU') as input_file:
            ids = [int(line.strip()) for line in input_file]
        agg = get_root_aggregate(IMoleculeDesignPool)
        agg.filter = cntd(id=ids)
        return list(iter(agg))

    ids_callback = LazyOptionCallback(lambda cls, value, options: # pylint: disable=W0108
                                        cls.get_ids_from_file(value))

    option_defs = \
        [('--pool-id-file',
          'molecule_design_pools',
          dict(help='File with molecule design pool IDs.',
               type='string',
               action='callback',
               callback=ids_callback
               )
          ),
         ('--output-file',
          'output_file',
          dict(help='File to write the picked candidates to.',
               default='tube_picker_candidates.csv',
               type='string',
               pass_to_tool=False)
          ),
         ('--stock-concentration',
          'single_design_concentration',
          dict(help='Stock sample concentration of the tubes to pick.',
               type='float'),
          ),
         ('--stock-volume',
          'take_out_volume',
          dict(help='Requested stock volume to transfer.',
               type='float'),
          ),
         ]

    @classmethod
    def finalize(cls, tool, options):
        if not tool.has_errors():
            fn = options.output_file
            out_lines = ['pool_id,tube_barcode,rack_barcode,rack_position'
                         ',volume']
            attrs = ('pool_id', 'tube_barcode', 'rack_barcode',
                     'rack_position', 'volume')
            fmt_str = ','.join(['%%(%s)s' % attr for attr in attrs])
            for cand in tool.return_value:
                out_lines.append(fmt_str
                                 % dict([(attr, getattr(cand, attr))
                                         for attr in attrs]))
            with open(fn, 'wb') as out_file:
                out_file.write(os.linesep.join(out_lines))
>>>>>>> b178919f
<|MERGE_RESOLUTION|>--- conflicted
+++ resolved
@@ -1093,7 +1093,6 @@
                    ]
 
 
-<<<<<<< HEAD
 class PlateCreator96To384(ToolCommand):
     name = 'platecreator96to384'
     tool = 'thelma.automation.tools.platecreator:PlateCreator96To384'
@@ -1136,7 +1135,7 @@
                     ]
 
 
-class PlateCreator96To384(ToolCommand):
+class PlateCopier96To384(ToolCommand):
     name = 'platecopier'
     tool = 'thelma.automation.tools.platecopier:PlateCopier'
 
@@ -1158,7 +1157,7 @@
                     ]
 
 
-class PlateCreator96To384(ToolCommand):
+class PlateEraser96To384(ToolCommand):
     name = 'plateeraser'
     tool = 'thelma.automation.tools.plateeraser:PlateEraser'
 
@@ -1168,7 +1167,8 @@
                          type='string')
                     ),
                    ]
-=======
+
+
 class StockSampleCreationTubePickerCommand(ToolCommand):
     name = 'stocksamplecreationtubepicker'
     tool = 'thelma.automation.tools.iso.poolcreation.tubepicking:' \
@@ -1227,5 +1227,4 @@
                                  % dict([(attr, getattr(cand, attr))
                                          for attr in attrs]))
             with open(fn, 'wb') as out_file:
-                out_file.write(os.linesep.join(out_lines))
->>>>>>> b178919f
+                out_file.write(os.linesep.join(out_lines))