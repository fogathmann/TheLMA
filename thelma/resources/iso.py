--- conflicted
+++ resolved
@@ -169,22 +169,6 @@
             result = Member.__getitem__(self, name)
         return result
 
-<<<<<<< HEAD
-=======
-    def __get_completed_iso_plates_for_iso(self, iso):
-        if self.experiment_metadata.experiment_metadata_type.id == \
-                                        EXPERIMENT_METADATA_TYPES.LIBRARY:
-            racks = [lp.rack for lp in iso.library_plates]
-        else:
-            # If we have aliquot plates, use them; if not, use the
-            # preparation plates.
-            if len(iso.aliquot_plates) > 0:
-                racks = [ap for ap in iso.aliquot_plates]
-            else:
-                racks = [pp for pp in iso.preparation_plates]
-        return racks
-
->>>>>>> 7a909a0c
     def update(self, data):
         if not IEntity.providedBy(data): # pylint: disable=E1101
             prx = DataElementAttributeProxy(data)
@@ -406,6 +390,19 @@
                    if iso_job.id == iso_job_id]
         return result
 
+    def __get_completed_iso_plates_for_iso(self, iso):
+        if self.experiment_metadata.experiment_metadata_type.id == \
+                                        EXPERIMENT_METADATA_TYPES.LIBRARY:
+            racks = [lp.rack for lp in iso.library_plates]
+        else:
+            # If we have aliquot plates, use them; if not, use the
+            # preparation plates.
+            if len(iso.aliquot_plates) > 0:
+                racks = [ap for ap in iso.aliquot_plates]
+            else:
+                racks = [pp for pp in iso.preparation_plates]
+        return racks
+
 
 class StockSampleCreationIsoRequestMember(IsoRequestMember):
     relation = "%s/stock-sample-creation-iso-request" % RELATION_BASE_URL
