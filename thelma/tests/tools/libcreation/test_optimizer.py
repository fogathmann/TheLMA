<<<<<<< HEAD
"""
Tests for classes involved in the library creation ISO optimisation.

AAB
"""
from everest.repositories.rdb.testing import RdbContextManager
from everest.repositories.rdb.testing import check_attributes
from thelma.automation.tools.iso.optimizer import IsoCandidate
from thelma.automation.tools.libcreation.base import POOL_STOCK_RACK_CONCENTRATION
from thelma.automation.tools.libcreation.optimizer \
    import LibraryCreationTubePicker
from thelma.automation.tools.libcreation.optimizer import LibraryCandidate
from thelma.automation.tools.semiconstants import get_rack_position_from_label
from thelma.automation.tools.stock.base import get_default_stock_concentration
from thelma.automation.tools.utils.base \
    import CONCENTRATION_CONVERSION_FACTOR
from thelma.automation.tools.utils.base import create_in_term_for_db_queries
from thelma.interfaces import IMoleculeDesign
from thelma.models.moleculedesign import MoleculeDesignPool
from thelma.models.moleculetype import MOLECULE_TYPE_IDS
from thelma.tests.tools.tooltestingutils import TestingLog
from thelma.tests.tools.tooltestingutils import ToolsAndUtilsTestCase


class LibraryCandidateTestCase(ToolsAndUtilsTestCase):

    def set_up(self):
        ToolsAndUtilsTestCase.set_up(self)
        self.md1 = self._get_entity(IMoleculeDesign, '11')
        self.md2 = self._get_entity(IMoleculeDesign, '12')
        md_set = [self.md1, self.md2]
        self.pool = MoleculeDesignPool(molecule_designs=set(md_set),
                                       default_stock_concentration=0.00005)
        self.pool.id = -1

    def tear_down(self):
        ToolsAndUtilsTestCase.tear_down(self)
        del self.md1
        del self.md2
        del self.pool

    def __get_data(self):
        return dict(pool=self.pool)

    def __get_test_candidate(self):
        return LibraryCandidate(**self.__get_data())

    def __create_iso_candidate(self, md_id):
        pool_id = md_id * 2
        iso_candidate = IsoCandidate(pool_id=pool_id,
                        rack_barcode='%05i' % (pool_id),
                        rack_position=get_rack_position_from_label('A1'),
                        container_barcode='1%04i' % (pool_id),
                        concentration=50000)
        return iso_candidate

    def test_init(self):
        attrs = self.__get_data()
        lc = LibraryCandidate(**attrs)
        self.assert_is_not_none(lc)
        check_attributes(lc, attrs)

    def test_get_molecule_design_ids(self):
        lc = self.__get_test_candidate()
        lc_ids = lc.get_molecule_design_ids()
        self.assert_equal(sorted(lc_ids), [11, 12])

    def test_iso_candidates(self):
        lc = self.__get_test_candidate()
        self.assert_false(lc.has_iso_candidate(11))
        self.assert_false(lc.has_iso_candidate(12))
        iso_cand = self.__create_iso_candidate(11)
        lc.set_iso_candidate(11, iso_cand)
        self.assert_true(lc.has_iso_candidate(11))
        self.assert_false(lc.has_iso_candidate(12))
        self.assert_raises(AttributeError, lc.set_iso_candidate,
                           *(11, iso_cand))
        lc.set_iso_candidate(12, iso_cand)

    def test_get_tube_barcodes(self):
        lc = self.__get_test_candidate()
        iso_cand11 = self.__create_iso_candidate(11)
        iso_cand12 = self.__create_iso_candidate(12)
        lc.set_iso_candidate(11, iso_cand11)
        lc.set_iso_candidate(12, iso_cand12)
        self.assert_equal(lc.get_tube_barcodes(),
                [iso_cand11.container_barcode, iso_cand12.container_barcode])

    def test_is_completed(self):
        lc = self.__get_test_candidate()
        self.assert_false(lc.is_completed())
        iso_cand11 = self.__create_iso_candidate(11)
        iso_cand12 = self.__create_iso_candidate(12)
        lc.set_iso_candidate(11, iso_cand11)
        self.assert_false(lc.is_completed())
        lc.set_iso_candidate(12, iso_cand12)
        self.assert_true(lc.is_completed())

    def test_replace_candidates(self):
        lc = self.__get_test_candidate()
        iso_cand11 = self.__create_iso_candidate(11)
        iso_cand12 = self.__create_iso_candidate(12)
        lc.set_iso_candidate(11, iso_cand11)
        lc.set_iso_candidate(12, iso_cand12)
        self.assert_equal(lc.get_tube_barcodes(),
                [iso_cand11.container_barcode, iso_cand12.container_barcode])
        iso_cand13 = self.__create_iso_candidate(13)
        lc.replace_candidate(12, iso_cand13)
        self.assert_equal(lc.get_tube_barcodes(),
                [iso_cand11.container_barcode, iso_cand13.container_barcode])


class LibraryCreationTubePickerTestCase(ToolsAndUtilsTestCase):

    def set_up(self):
        ToolsAndUtilsTestCase.set_up(self)
        self.log = TestingLog()
        self.molecule_design_pools = []
        self.stock_concentration = get_default_stock_concentration(
                                                    MOLECULE_TYPE_IDS.SIRNA)
        self.take_out_volume = 3
        self.excluded_racks = None
        self.requested_tubes = None
        self.md_map = dict()
        # make sure to set up the correct combinations
        #: maps single molecule pool IDs onto molecule design IDs
        self.single_pool_map = {118802 : 10247988, 118803 : 10247989,
                                124054 : 10331565, 124055 : 10331566,
                                205230 : 213458, 132080 : 10339512}
        # maps md ID lists onto pool IDs (pools are made up for this test)
        self.pool_mds = {1 : [118802, 118803], 2: [124054, 124055],
                         3 : [205230, 132080]}
        self.query_pool_id = 205230

    def tear_down(self):
        ToolsAndUtilsTestCase.tear_down(self)
        del self.log
        del self.molecule_design_pools
        del self.stock_concentration
        del self.take_out_volume
        del self.excluded_racks
        del self.requested_tubes
        del self.md_map
        del self.single_pool_map
        del self.pool_mds
        del self.query_pool_id

    def _create_tool(self):
        self.tool = LibraryCreationTubePicker(log=self.log,
                        molecule_design_pools=self.molecule_design_pools,
                        stock_concentration=self.stock_concentration,
                        take_out_volume=self.take_out_volume,
                        excluded_racks=self.excluded_racks,
                        requested_tubes=self.requested_tubes)

    def __continue_setup(self):
        self.__create_pools()
        self._create_tool()

    def __create_pools(self):
        pool_stock_conc = POOL_STOCK_RACK_CONCENTRATION \
                          / CONCENTRATION_CONVERSION_FACTOR
        for pool_id, single_pool_ids in self.pool_mds.iteritems():
            mds = set()
            for single_pool_id in single_pool_ids:
                md_id = self.single_pool_map[single_pool_id]
                md = self._get_entity(IMoleculeDesign, str(md_id))
                mds.add(md)
            pool = MoleculeDesignPool(molecule_designs=mds,
                                default_stock_concentration=pool_stock_conc)
            pool.id = pool_id
            self.molecule_design_pools.append(pool)

    def __set_excluded_racks(self, del_pool_mds=True):
        with RdbContextManager() as session:
            # get racks to be excluded
            query = 'SELECT r.barcode AS rack_barcode ' \
                    'FROM rack r, containment rc, sample s, stock_sample ss ' \
                    'WHERE r.rack_id = rc.holder_id ' \
                    'AND r.rack_type = \'TUBERACK\' ' \
                    'AND rc.held_id = s.container_id ' \
                    'AND s.sample_id = ss.sample_id ' \
                    'AND ss.molecule_design_set_id = %i' % (self.query_pool_id)
            result = session.query('rack_barcode').from_statement(query).all()
            rack_barcodes = []
            for record in result: rack_barcodes.append(record[0])
            if len(rack_barcodes) < 1: raise ValueError('no rack found')
            self.excluded_racks = rack_barcodes
            if del_pool_mds:
                del_pool_id = None
                for pool_id, single_pools_ids in self.pool_mds.iteritems():
                    if self.query_pool_id in single_pools_ids:
                        del_pool_id = pool_id
                        break
                del self.pool_mds[del_pool_id]

    def __check_result(self, lib_cands=None):
        if lib_cands is None:
            lib_cands = self.tool.get_result()
        self.assert_is_not_none(lib_cands)
        self.assert_equal(len(lib_cands), len(self.pool_mds))
        pools = []
        for lib_cand in lib_cands:
            self.assert_true(lib_cand.is_completed())
            pool_id = lib_cand.pool.id
            pools.append(pool_id)
        self.assert_equal(sorted(pools), sorted(self.pool_mds.keys()))

    def test_result(self):
        self.__continue_setup()
        self.__check_result()

    def test_excluded_racks(self):
        self.__set_excluded_racks()
        self.__continue_setup()
        lib_cands = self.tool.get_result()
        self.assert_is_not_none(lib_cands)
        self.assert_equal(len(lib_cands), len(self.pool_mds))
        pools = []
        for lib_cand in lib_cands:
            self.assert_true(lib_cand.is_completed())
            pool_id = lib_cand.pool.id
            pools.append(pool_id)
        self.assert_equal(sorted(pools), sorted(self.pool_mds.keys()))

    def test_requested_racks(self):
        self.query_pool_id = 205230
        # get tube for comparison
        self.__set_excluded_racks(del_pool_mds=False)
        marker_racks = self.excluded_racks
        self.assert_true(len(marker_racks) > 0)
        self.excluded_racks = None
        marker_pool = None
        for pool_id, single_pools_ids in self.pool_mds.iteritems():
            if self.query_pool_id in single_pools_ids:
                marker_pool = pool_id
                break
        self.__continue_setup()
        libcands = self.tool.get_result()
        for libcand in libcands:
            if not libcand.pool.id == marker_pool: continue
            ori_tube_barcodes = libcand.get_tube_barcodes()
        # exclude the racks
        with RdbContextManager() as session:
            barcodes_str = create_in_term_for_db_queries(ori_tube_barcodes,
                                                         as_string=True)
            query = 'SELECT r.barcode AS rack_barcode ' \
                    'FROM rack r, container_barcode cb, containment rc ' \
                    'WHERE r.rack_id = rc.holder_id ' \
                    'AND rc.held_id = cb.container_id ' \
                    'AND cb.barcode IN %s' % (barcodes_str)
            result = session.query('rack_barcode').from_statement(query).all()
            self.excluded_racks = []
            for record in result:
                if record[0] in marker_racks:
                    self.excluded_racks.append(record[0])
                    break
        self._create_tool()
        libcands = self.tool.get_result()
        for libcand in libcands:
            if not libcand.pool.id == marker_pool: continue
            self.requested_tubes = libcand.get_tube_barcodes()
            self.assert_not_equal(sorted(self.requested_tubes),
                                  sorted(ori_tube_barcodes))
        self.assert_true(len(self.requested_tubes) > 0)
        # request tubes
        self.excluded_racks = None
        self._create_tool()
        libcands = self.tool.get_result()
        for libcand in libcands:
            if not libcand.pool.id == marker_pool: continue
            tube_barcodes = libcand.get_tube_barcodes()
            self.assert_equal(sorted(self.requested_tubes),
                              sorted(tube_barcodes))

    def test_no_stock_samples(self):
        del self.single_pool_map[205230]
        self.single_pool_map[840963] = 213548
        self.pool_mds[3][0] = 840963
        self.take_out_volume = 30
        self.__continue_setup()
        libcands = self.tool.get_result()
        self.assert_is_not_none(libcands)
        self._check_warning_messages('Could not find suitable source stock ' \
                            'tubes for the following molecule design pools')

    def test_double_molecule_design_set(self):
        self.pool_mds[1] = [205230, 118803]
        self.__continue_setup()
        self.__check_result()
        found_tubes = []
        for libcand in self.tool.get_result():
            tube_barcodes = libcand.get_tube_barcodes()
            for barcode in tube_barcodes:
                self.assert_false(barcode in found_tubes)
                found_tubes.append(barcode)

    def test_invalid_input_values(self):
        self.__continue_setup()
        md_pools = self.molecule_design_pools
        self.molecule_design_pools = None
        self._test_and_expect_errors('The library pool list must be a list')
        self.molecule_design_pools = []
        self._test_and_expect_errors('The pool list is empty!')
        self.molecule_design_pools = md_pools
        sc = self.stock_concentration
        self.stock_concentration = -2
        self._test_and_expect_errors('The stock concentration must be a ' \
                                     'positive number')
        self.stock_concentration = sc
        tv = self.take_out_volume
        self.take_out_volume = -2
        self._test_and_expect_errors('The stock take out volume must be a ' \
                                     'positive number')
        self.take_out_volume = tv
        self.excluded_racks = dict()
        self._test_and_expect_errors('The excluded racks list must be a ' \
                                     'list object')
        self.excluded_racks = [123, 456]
        self._test_and_expect_errors('The excluded rack barcode must be a ' \
                                     'basestring object')
        self.excluded_racks = []
        self.requested_tubes = dict()
        self._test_and_expect_errors('The requested tubes list must be a list')
        self.requested_tubes = [123, 456]
        self._test_and_expect_errors('The requested tube barcode must be a ' \
                                     'basestring')
        self._test_and_expect_errors()

    def test_no_stock_sample(self):
        self.take_out_volume = 100000
        self.__continue_setup()
        self._test_and_expect_errors('Did not find any suitable stock sample!')

    def test_stock_concentration(self):
        self.stock_concentration = 15
        self.__continue_setup()
        self._test_and_expect_errors('Did not find any suitable stock sample!')

    def test_no_library_candidates(self):
        self.single_pool_map = {205205 : 10247988, 689600 : 75}
        # maps md ID lists onto pool IDs (pools are made up for this test)
        self.pool_mds = {1 : [205205, 689600]}
        self.query_pool_id = 205205
        self.__set_excluded_racks(del_pool_mds=False)
        self.__continue_setup()
        self._test_and_expect_errors('Did not find any library candidate!')
=======
#"""
#Tests for classes involved in the library creation ISO optimisation.
#
#AAB
#"""
#from everest.testing import RdbContextManager
#from everest.testing import check_attributes
#from thelma.automation.tools.iso.optimizer import IsoCandidate
#from thelma.automation.tools.libcreation.base import POOL_STOCK_RACK_CONCENTRATION
#from thelma.automation.tools.libcreation.optimizer \
#    import LibraryCreationTubePicker
#from thelma.automation.tools.libcreation.optimizer import LibraryCandidate
#from thelma.automation.tools.semiconstants import get_rack_position_from_label
#from thelma.automation.tools.stock.base import get_default_stock_concentration
#from thelma.automation.tools.utils.base import create_in_term_for_db_queries
#from thelma.automation.tools.utils.base \
#    import CONCENTRATION_CONVERSION_FACTOR
#from thelma.interfaces import IMoleculeDesign
#from thelma.models.moleculedesign import MoleculeDesignPool
#from thelma.models.moleculetype import MOLECULE_TYPE_IDS
#from thelma.tests.tools.tooltestingutils import TestingLog
#from thelma.tests.tools.tooltestingutils import ToolsAndUtilsTestCase
#
#
#class LibraryCandidateTestCase(ToolsAndUtilsTestCase):
#
#    def set_up(self):
#        ToolsAndUtilsTestCase.set_up(self)
#        self.md1 = self._get_entity(IMoleculeDesign, '11')
#        self.md2 = self._get_entity(IMoleculeDesign, '12')
#        md_set = [self.md1, self.md2]
#        self.pool = MoleculeDesignPool(molecule_designs=set(md_set),
#                                       default_stock_concentration=0.00005)
#        self.pool.id = -1
#
#    def tear_down(self):
#        ToolsAndUtilsTestCase.tear_down(self)
#        del self.md1
#        del self.md2
#        del self.pool
#
#    def __get_data(self):
#        return dict(pool=self.pool)
#
#    def __get_test_candidate(self):
#        return LibraryCandidate(**self.__get_data())
#
#    def __create_iso_candidate(self, md_id):
#        pool_id = md_id * 2
#        iso_candidate = IsoCandidate(pool_id=pool_id,
#                        rack_barcode='%05i' % (pool_id),
#                        rack_position=get_rack_position_from_label('A1'),
#                        container_barcode='1%04i' % (pool_id),
#                        concentration=50000)
#        return iso_candidate
#
#    def test_init(self):
#        attrs = self.__get_data()
#        lc = LibraryCandidate(**attrs)
#        self.assert_is_not_none(lc)
#        check_attributes(lc, attrs)
#
#    def test_get_molecule_design_ids(self):
#        lc = self.__get_test_candidate()
#        lc_ids = lc.get_molecule_design_ids()
#        self.assert_equal(sorted(lc_ids), [11, 12])
#
#    def test_iso_candidates(self):
#        lc = self.__get_test_candidate()
#        self.assert_false(lc.has_iso_candidate(11))
#        self.assert_false(lc.has_iso_candidate(12))
#        iso_cand = self.__create_iso_candidate(11)
#        lc.set_iso_candidate(11, iso_cand)
#        self.assert_true(lc.has_iso_candidate(11))
#        self.assert_false(lc.has_iso_candidate(12))
#        self.assert_raises(AttributeError, lc.set_iso_candidate,
#                           *(11, iso_cand))
#        lc.set_iso_candidate(12, iso_cand)
#
#    def test_get_tube_barcodes(self):
#        lc = self.__get_test_candidate()
#        iso_cand11 = self.__create_iso_candidate(11)
#        iso_cand12 = self.__create_iso_candidate(12)
#        lc.set_iso_candidate(11, iso_cand11)
#        lc.set_iso_candidate(12, iso_cand12)
#        self.assert_equal(lc.get_tube_barcodes(),
#                [iso_cand11.container_barcode, iso_cand12.container_barcode])
#
#    def test_is_completed(self):
#        lc = self.__get_test_candidate()
#        self.assert_false(lc.is_completed())
#        iso_cand11 = self.__create_iso_candidate(11)
#        iso_cand12 = self.__create_iso_candidate(12)
#        lc.set_iso_candidate(11, iso_cand11)
#        self.assert_false(lc.is_completed())
#        lc.set_iso_candidate(12, iso_cand12)
#        self.assert_true(lc.is_completed())
#
#    def test_replace_candidates(self):
#        lc = self.__get_test_candidate()
#        iso_cand11 = self.__create_iso_candidate(11)
#        iso_cand12 = self.__create_iso_candidate(12)
#        lc.set_iso_candidate(11, iso_cand11)
#        lc.set_iso_candidate(12, iso_cand12)
#        self.assert_equal(lc.get_tube_barcodes(),
#                [iso_cand11.container_barcode, iso_cand12.container_barcode])
#        iso_cand13 = self.__create_iso_candidate(13)
#        lc.replace_candidate(12, iso_cand13)
#        self.assert_equal(lc.get_tube_barcodes(),
#                [iso_cand11.container_barcode, iso_cand13.container_barcode])
#
#
#class LibraryCreationTubePickerTestCase(ToolsAndUtilsTestCase):
#
#    def set_up(self):
#        ToolsAndUtilsTestCase.set_up(self)
#        self.log = TestingLog()
#        self.molecule_design_pools = []
#        self.stock_concentration = get_default_stock_concentration(
#                                                    MOLECULE_TYPE_IDS.SIRNA)
#        self.take_out_volume = 3
#        self.excluded_racks = None
#        self.requested_tubes = None
#        self.md_map = dict()
#        # make sure to set up the correct combinations
#        #: maps single molecule pool IDs onto molecule design IDs
#        self.single_pool_map = {118802 : 10247988, 118803 : 10247989,
#                                124054 : 10331565, 124055 : 10331566,
#                                205230 : 213458, 132080 : 10339512}
#        # maps md ID lists onto pool IDs (pools are made up for this test)
#        self.pool_mds = {1 : [118802, 118803], 2: [124054, 124055],
#                         3 : [205230, 132080]}
#        self.query_pool_id = 205230
#
#    def tear_down(self):
#        ToolsAndUtilsTestCase.tear_down(self)
#        del self.log
#        del self.molecule_design_pools
#        del self.stock_concentration
#        del self.take_out_volume
#        del self.excluded_racks
#        del self.requested_tubes
#        del self.md_map
#        del self.single_pool_map
#        del self.pool_mds
#        del self.query_pool_id
#
#    def _create_tool(self):
#        self.tool = LibraryCreationTubePicker(log=self.log,
#                        molecule_design_pools=self.molecule_design_pools,
#                        stock_concentration=self.stock_concentration,
#                        take_out_volume=self.take_out_volume,
#                        excluded_racks=self.excluded_racks,
#                        requested_tubes=self.requested_tubes)
#
#    def __continue_setup(self):
#        self.__create_pools()
#        self._create_tool()
#
#    def __create_pools(self):
#        pool_stock_conc = POOL_STOCK_RACK_CONCENTRATION \
#                          / CONCENTRATION_CONVERSION_FACTOR
#        for pool_id, single_pool_ids in self.pool_mds.iteritems():
#            mds = set()
#            for single_pool_id in single_pool_ids:
#                md_id = self.single_pool_map[single_pool_id]
#                md = self._get_entity(IMoleculeDesign, str(md_id))
#                mds.add(md)
#            pool = MoleculeDesignPool(molecule_designs=mds,
#                                default_stock_concentration=pool_stock_conc)
#            pool.id = pool_id
#            self.molecule_design_pools.append(pool)
#
#    def __set_excluded_racks(self, del_pool_mds=True):
#        with RdbContextManager() as session:
#            # get racks to be excluded
#            query = 'SELECT r.barcode AS rack_barcode ' \
#                    'FROM rack r, containment rc, sample s, stock_sample ss ' \
#                    'WHERE r.rack_id = rc.holder_id ' \
#                    'AND r.rack_type = \'TUBERACK\' ' \
#                    'AND rc.held_id = s.container_id ' \
#                    'AND s.sample_id = ss.sample_id ' \
#                    'AND ss.molecule_design_set_id = %i' % (self.query_pool_id)
#            result = session.query('rack_barcode').from_statement(query).all()
#            rack_barcodes = []
#            for record in result: rack_barcodes.append(record[0])
#            if len(rack_barcodes) < 1: raise ValueError('no rack found')
#            self.excluded_racks = rack_barcodes
#            if del_pool_mds:
#                del_pool_id = None
#                for pool_id, single_pools_ids in self.pool_mds.iteritems():
#                    if self.query_pool_id in single_pools_ids:
#                        del_pool_id = pool_id
#                        break
#                del self.pool_mds[del_pool_id]
#
#    def __check_result(self, lib_cands=None):
#        if lib_cands is None:
#            lib_cands = self.tool.get_result()
#        self.assert_is_not_none(lib_cands)
#        self.assert_equal(len(lib_cands), len(self.pool_mds))
#        pools = []
#        for lib_cand in lib_cands:
#            self.assert_true(lib_cand.is_completed())
#            pool_id = lib_cand.pool.id
#            pools.append(pool_id)
#        self.assert_equal(sorted(pools), sorted(self.pool_mds.keys()))
#
#    def test_result(self):
#        self.__continue_setup()
#        self.__check_result()
#
#    def test_excluded_racks(self):
#        self.__set_excluded_racks()
#        self.__continue_setup()
#        lib_cands = self.tool.get_result()
#        self.assert_is_not_none(lib_cands)
#        self.assert_equal(len(lib_cands), len(self.pool_mds))
#        pools = []
#        for lib_cand in lib_cands:
#            self.assert_true(lib_cand.is_completed())
#            pool_id = lib_cand.pool.id
#            pools.append(pool_id)
#        self.assert_equal(sorted(pools), sorted(self.pool_mds.keys()))
#
#    def test_requested_racks(self):
#        self.query_pool_id = 205230
#        # get tube for comparison
#        self.__set_excluded_racks(del_pool_mds=False)
#        marker_racks = self.excluded_racks
#        self.assert_true(len(marker_racks) > 0)
#        self.excluded_racks = None
#        marker_pool = None
#        for pool_id, single_pools_ids in self.pool_mds.iteritems():
#            if self.query_pool_id in single_pools_ids:
#                marker_pool = pool_id
#                break
#        self.__continue_setup()
#        libcands = self.tool.get_result()
#        for libcand in libcands:
#            if not libcand.pool.id == marker_pool: continue
#            ori_tube_barcodes = libcand.get_tube_barcodes()
#        # exclude the racks
#        with RdbContextManager() as session:
#            barcodes_str = create_in_term_for_db_queries(ori_tube_barcodes,
#                                                         as_string=True)
#            query = 'SELECT r.barcode AS rack_barcode ' \
#                    'FROM rack r, container_barcode cb, containment rc ' \
#                    'WHERE r.rack_id = rc.holder_id ' \
#                    'AND rc.held_id = cb.container_id ' \
#                    'AND cb.barcode IN %s' % (barcodes_str)
#            result = session.query('rack_barcode').from_statement(query).all()
#            self.excluded_racks = []
#            for record in result:
#                if record[0] in marker_racks:
#                    self.excluded_racks.append(record[0])
#                    break
#        self._create_tool()
#        libcands = self.tool.get_result()
#        for libcand in libcands:
#            if not libcand.pool.id == marker_pool: continue
#            self.requested_tubes = libcand.get_tube_barcodes()
#            self.assert_not_equal(sorted(self.requested_tubes),
#                                  sorted(ori_tube_barcodes))
#        self.assert_true(len(self.requested_tubes) > 0)
#        # request tubes
#        self.excluded_racks = None
#        self._create_tool()
#        libcands = self.tool.get_result()
#        for libcand in libcands:
#            if not libcand.pool.id == marker_pool: continue
#            tube_barcodes = libcand.get_tube_barcodes()
#            self.assert_equal(sorted(self.requested_tubes),
#                              sorted(tube_barcodes))
#
#    def test_no_stock_samples(self):
#        del self.single_pool_map[205230]
#        self.single_pool_map[840963] = 213548
#        self.pool_mds[3][0] = 840963
#        self.take_out_volume = 30
#        self.__continue_setup()
#        libcands = self.tool.get_result()
#        self.assert_is_not_none(libcands)
#        self._check_warning_messages('Could not find suitable source stock ' \
#                            'tubes for the following molecule design pools')
#
#    def test_double_molecule_design_set(self):
#        self.pool_mds[1] = [205230, 118803]
#        self.__continue_setup()
#        self.__check_result()
#        found_tubes = []
#        for libcand in self.tool.get_result():
#            tube_barcodes = libcand.get_tube_barcodes()
#            for barcode in tube_barcodes:
#                self.assert_false(barcode in found_tubes)
#                found_tubes.append(barcode)
#
#    def test_invalid_input_values(self):
#        self.__continue_setup()
#        md_pools = self.molecule_design_pools
#        self.molecule_design_pools = None
#        self._test_and_expect_errors('The library pool list must be a list')
#        self.molecule_design_pools = []
#        self._test_and_expect_errors('The pool list is empty!')
#        self.molecule_design_pools = md_pools
#        sc = self.stock_concentration
#        self.stock_concentration = -2
#        self._test_and_expect_errors('The stock concentration must be a ' \
#                                     'positive number')
#        self.stock_concentration = sc
#        tv = self.take_out_volume
#        self.take_out_volume = -2
#        self._test_and_expect_errors('The stock take out volume must be a ' \
#                                     'positive number')
#        self.take_out_volume = tv
#        self.excluded_racks = dict()
#        self._test_and_expect_errors('The excluded racks list must be a ' \
#                                     'list object')
#        self.excluded_racks = [123, 456]
#        self._test_and_expect_errors('The excluded rack barcode must be a ' \
#                                     'basestring object')
#        self.excluded_racks = []
#        self.requested_tubes = dict()
#        self._test_and_expect_errors('The requested tubes list must be a list')
#        self.requested_tubes = [123, 456]
#        self._test_and_expect_errors('The requested tube barcode must be a ' \
#                                     'basestring')
#        self._test_and_expect_errors()
#
#    def test_no_stock_sample(self):
#        self.take_out_volume = 100000
#        self.__continue_setup()
#        self._test_and_expect_errors('Did not find any suitable stock sample!')
#
#    def test_stock_concentration(self):
#        self.stock_concentration = 15
#        self.__continue_setup()
#        self._test_and_expect_errors('Did not find any suitable stock sample!')
#
#    def test_no_library_candidates(self):
#        self.single_pool_map = {205205 : 10247988, 689600 : 75}
#        # maps md ID lists onto pool IDs (pools are made up for this test)
#        self.pool_mds = {1 : [205205, 689600]}
#        self.query_pool_id = 205205
#        self.__set_excluded_racks(del_pool_mds=False)
#        self.__continue_setup()
#        self._test_and_expect_errors('Did not find any library candidate!')
>>>>>>> 7c1c2334
<|MERGE_RESOLUTION|>--- conflicted
+++ resolved
@@ -1,352 +1,3 @@
-<<<<<<< HEAD
-"""
-Tests for classes involved in the library creation ISO optimisation.
-
-AAB
-"""
-from everest.repositories.rdb.testing import RdbContextManager
-from everest.repositories.rdb.testing import check_attributes
-from thelma.automation.tools.iso.optimizer import IsoCandidate
-from thelma.automation.tools.libcreation.base import POOL_STOCK_RACK_CONCENTRATION
-from thelma.automation.tools.libcreation.optimizer \
-    import LibraryCreationTubePicker
-from thelma.automation.tools.libcreation.optimizer import LibraryCandidate
-from thelma.automation.tools.semiconstants import get_rack_position_from_label
-from thelma.automation.tools.stock.base import get_default_stock_concentration
-from thelma.automation.tools.utils.base \
-    import CONCENTRATION_CONVERSION_FACTOR
-from thelma.automation.tools.utils.base import create_in_term_for_db_queries
-from thelma.interfaces import IMoleculeDesign
-from thelma.models.moleculedesign import MoleculeDesignPool
-from thelma.models.moleculetype import MOLECULE_TYPE_IDS
-from thelma.tests.tools.tooltestingutils import TestingLog
-from thelma.tests.tools.tooltestingutils import ToolsAndUtilsTestCase
-
-
-class LibraryCandidateTestCase(ToolsAndUtilsTestCase):
-
-    def set_up(self):
-        ToolsAndUtilsTestCase.set_up(self)
-        self.md1 = self._get_entity(IMoleculeDesign, '11')
-        self.md2 = self._get_entity(IMoleculeDesign, '12')
-        md_set = [self.md1, self.md2]
-        self.pool = MoleculeDesignPool(molecule_designs=set(md_set),
-                                       default_stock_concentration=0.00005)
-        self.pool.id = -1
-
-    def tear_down(self):
-        ToolsAndUtilsTestCase.tear_down(self)
-        del self.md1
-        del self.md2
-        del self.pool
-
-    def __get_data(self):
-        return dict(pool=self.pool)
-
-    def __get_test_candidate(self):
-        return LibraryCandidate(**self.__get_data())
-
-    def __create_iso_candidate(self, md_id):
-        pool_id = md_id * 2
-        iso_candidate = IsoCandidate(pool_id=pool_id,
-                        rack_barcode='%05i' % (pool_id),
-                        rack_position=get_rack_position_from_label('A1'),
-                        container_barcode='1%04i' % (pool_id),
-                        concentration=50000)
-        return iso_candidate
-
-    def test_init(self):
-        attrs = self.__get_data()
-        lc = LibraryCandidate(**attrs)
-        self.assert_is_not_none(lc)
-        check_attributes(lc, attrs)
-
-    def test_get_molecule_design_ids(self):
-        lc = self.__get_test_candidate()
-        lc_ids = lc.get_molecule_design_ids()
-        self.assert_equal(sorted(lc_ids), [11, 12])
-
-    def test_iso_candidates(self):
-        lc = self.__get_test_candidate()
-        self.assert_false(lc.has_iso_candidate(11))
-        self.assert_false(lc.has_iso_candidate(12))
-        iso_cand = self.__create_iso_candidate(11)
-        lc.set_iso_candidate(11, iso_cand)
-        self.assert_true(lc.has_iso_candidate(11))
-        self.assert_false(lc.has_iso_candidate(12))
-        self.assert_raises(AttributeError, lc.set_iso_candidate,
-                           *(11, iso_cand))
-        lc.set_iso_candidate(12, iso_cand)
-
-    def test_get_tube_barcodes(self):
-        lc = self.__get_test_candidate()
-        iso_cand11 = self.__create_iso_candidate(11)
-        iso_cand12 = self.__create_iso_candidate(12)
-        lc.set_iso_candidate(11, iso_cand11)
-        lc.set_iso_candidate(12, iso_cand12)
-        self.assert_equal(lc.get_tube_barcodes(),
-                [iso_cand11.container_barcode, iso_cand12.container_barcode])
-
-    def test_is_completed(self):
-        lc = self.__get_test_candidate()
-        self.assert_false(lc.is_completed())
-        iso_cand11 = self.__create_iso_candidate(11)
-        iso_cand12 = self.__create_iso_candidate(12)
-        lc.set_iso_candidate(11, iso_cand11)
-        self.assert_false(lc.is_completed())
-        lc.set_iso_candidate(12, iso_cand12)
-        self.assert_true(lc.is_completed())
-
-    def test_replace_candidates(self):
-        lc = self.__get_test_candidate()
-        iso_cand11 = self.__create_iso_candidate(11)
-        iso_cand12 = self.__create_iso_candidate(12)
-        lc.set_iso_candidate(11, iso_cand11)
-        lc.set_iso_candidate(12, iso_cand12)
-        self.assert_equal(lc.get_tube_barcodes(),
-                [iso_cand11.container_barcode, iso_cand12.container_barcode])
-        iso_cand13 = self.__create_iso_candidate(13)
-        lc.replace_candidate(12, iso_cand13)
-        self.assert_equal(lc.get_tube_barcodes(),
-                [iso_cand11.container_barcode, iso_cand13.container_barcode])
-
-
-class LibraryCreationTubePickerTestCase(ToolsAndUtilsTestCase):
-
-    def set_up(self):
-        ToolsAndUtilsTestCase.set_up(self)
-        self.log = TestingLog()
-        self.molecule_design_pools = []
-        self.stock_concentration = get_default_stock_concentration(
-                                                    MOLECULE_TYPE_IDS.SIRNA)
-        self.take_out_volume = 3
-        self.excluded_racks = None
-        self.requested_tubes = None
-        self.md_map = dict()
-        # make sure to set up the correct combinations
-        #: maps single molecule pool IDs onto molecule design IDs
-        self.single_pool_map = {118802 : 10247988, 118803 : 10247989,
-                                124054 : 10331565, 124055 : 10331566,
-                                205230 : 213458, 132080 : 10339512}
-        # maps md ID lists onto pool IDs (pools are made up for this test)
-        self.pool_mds = {1 : [118802, 118803], 2: [124054, 124055],
-                         3 : [205230, 132080]}
-        self.query_pool_id = 205230
-
-    def tear_down(self):
-        ToolsAndUtilsTestCase.tear_down(self)
-        del self.log
-        del self.molecule_design_pools
-        del self.stock_concentration
-        del self.take_out_volume
-        del self.excluded_racks
-        del self.requested_tubes
-        del self.md_map
-        del self.single_pool_map
-        del self.pool_mds
-        del self.query_pool_id
-
-    def _create_tool(self):
-        self.tool = LibraryCreationTubePicker(log=self.log,
-                        molecule_design_pools=self.molecule_design_pools,
-                        stock_concentration=self.stock_concentration,
-                        take_out_volume=self.take_out_volume,
-                        excluded_racks=self.excluded_racks,
-                        requested_tubes=self.requested_tubes)
-
-    def __continue_setup(self):
-        self.__create_pools()
-        self._create_tool()
-
-    def __create_pools(self):
-        pool_stock_conc = POOL_STOCK_RACK_CONCENTRATION \
-                          / CONCENTRATION_CONVERSION_FACTOR
-        for pool_id, single_pool_ids in self.pool_mds.iteritems():
-            mds = set()
-            for single_pool_id in single_pool_ids:
-                md_id = self.single_pool_map[single_pool_id]
-                md = self._get_entity(IMoleculeDesign, str(md_id))
-                mds.add(md)
-            pool = MoleculeDesignPool(molecule_designs=mds,
-                                default_stock_concentration=pool_stock_conc)
-            pool.id = pool_id
-            self.molecule_design_pools.append(pool)
-
-    def __set_excluded_racks(self, del_pool_mds=True):
-        with RdbContextManager() as session:
-            # get racks to be excluded
-            query = 'SELECT r.barcode AS rack_barcode ' \
-                    'FROM rack r, containment rc, sample s, stock_sample ss ' \
-                    'WHERE r.rack_id = rc.holder_id ' \
-                    'AND r.rack_type = \'TUBERACK\' ' \
-                    'AND rc.held_id = s.container_id ' \
-                    'AND s.sample_id = ss.sample_id ' \
-                    'AND ss.molecule_design_set_id = %i' % (self.query_pool_id)
-            result = session.query('rack_barcode').from_statement(query).all()
-            rack_barcodes = []
-            for record in result: rack_barcodes.append(record[0])
-            if len(rack_barcodes) < 1: raise ValueError('no rack found')
-            self.excluded_racks = rack_barcodes
-            if del_pool_mds:
-                del_pool_id = None
-                for pool_id, single_pools_ids in self.pool_mds.iteritems():
-                    if self.query_pool_id in single_pools_ids:
-                        del_pool_id = pool_id
-                        break
-                del self.pool_mds[del_pool_id]
-
-    def __check_result(self, lib_cands=None):
-        if lib_cands is None:
-            lib_cands = self.tool.get_result()
-        self.assert_is_not_none(lib_cands)
-        self.assert_equal(len(lib_cands), len(self.pool_mds))
-        pools = []
-        for lib_cand in lib_cands:
-            self.assert_true(lib_cand.is_completed())
-            pool_id = lib_cand.pool.id
-            pools.append(pool_id)
-        self.assert_equal(sorted(pools), sorted(self.pool_mds.keys()))
-
-    def test_result(self):
-        self.__continue_setup()
-        self.__check_result()
-
-    def test_excluded_racks(self):
-        self.__set_excluded_racks()
-        self.__continue_setup()
-        lib_cands = self.tool.get_result()
-        self.assert_is_not_none(lib_cands)
-        self.assert_equal(len(lib_cands), len(self.pool_mds))
-        pools = []
-        for lib_cand in lib_cands:
-            self.assert_true(lib_cand.is_completed())
-            pool_id = lib_cand.pool.id
-            pools.append(pool_id)
-        self.assert_equal(sorted(pools), sorted(self.pool_mds.keys()))
-
-    def test_requested_racks(self):
-        self.query_pool_id = 205230
-        # get tube for comparison
-        self.__set_excluded_racks(del_pool_mds=False)
-        marker_racks = self.excluded_racks
-        self.assert_true(len(marker_racks) > 0)
-        self.excluded_racks = None
-        marker_pool = None
-        for pool_id, single_pools_ids in self.pool_mds.iteritems():
-            if self.query_pool_id in single_pools_ids:
-                marker_pool = pool_id
-                break
-        self.__continue_setup()
-        libcands = self.tool.get_result()
-        for libcand in libcands:
-            if not libcand.pool.id == marker_pool: continue
-            ori_tube_barcodes = libcand.get_tube_barcodes()
-        # exclude the racks
-        with RdbContextManager() as session:
-            barcodes_str = create_in_term_for_db_queries(ori_tube_barcodes,
-                                                         as_string=True)
-            query = 'SELECT r.barcode AS rack_barcode ' \
-                    'FROM rack r, container_barcode cb, containment rc ' \
-                    'WHERE r.rack_id = rc.holder_id ' \
-                    'AND rc.held_id = cb.container_id ' \
-                    'AND cb.barcode IN %s' % (barcodes_str)
-            result = session.query('rack_barcode').from_statement(query).all()
-            self.excluded_racks = []
-            for record in result:
-                if record[0] in marker_racks:
-                    self.excluded_racks.append(record[0])
-                    break
-        self._create_tool()
-        libcands = self.tool.get_result()
-        for libcand in libcands:
-            if not libcand.pool.id == marker_pool: continue
-            self.requested_tubes = libcand.get_tube_barcodes()
-            self.assert_not_equal(sorted(self.requested_tubes),
-                                  sorted(ori_tube_barcodes))
-        self.assert_true(len(self.requested_tubes) > 0)
-        # request tubes
-        self.excluded_racks = None
-        self._create_tool()
-        libcands = self.tool.get_result()
-        for libcand in libcands:
-            if not libcand.pool.id == marker_pool: continue
-            tube_barcodes = libcand.get_tube_barcodes()
-            self.assert_equal(sorted(self.requested_tubes),
-                              sorted(tube_barcodes))
-
-    def test_no_stock_samples(self):
-        del self.single_pool_map[205230]
-        self.single_pool_map[840963] = 213548
-        self.pool_mds[3][0] = 840963
-        self.take_out_volume = 30
-        self.__continue_setup()
-        libcands = self.tool.get_result()
-        self.assert_is_not_none(libcands)
-        self._check_warning_messages('Could not find suitable source stock ' \
-                            'tubes for the following molecule design pools')
-
-    def test_double_molecule_design_set(self):
-        self.pool_mds[1] = [205230, 118803]
-        self.__continue_setup()
-        self.__check_result()
-        found_tubes = []
-        for libcand in self.tool.get_result():
-            tube_barcodes = libcand.get_tube_barcodes()
-            for barcode in tube_barcodes:
-                self.assert_false(barcode in found_tubes)
-                found_tubes.append(barcode)
-
-    def test_invalid_input_values(self):
-        self.__continue_setup()
-        md_pools = self.molecule_design_pools
-        self.molecule_design_pools = None
-        self._test_and_expect_errors('The library pool list must be a list')
-        self.molecule_design_pools = []
-        self._test_and_expect_errors('The pool list is empty!')
-        self.molecule_design_pools = md_pools
-        sc = self.stock_concentration
-        self.stock_concentration = -2
-        self._test_and_expect_errors('The stock concentration must be a ' \
-                                     'positive number')
-        self.stock_concentration = sc
-        tv = self.take_out_volume
-        self.take_out_volume = -2
-        self._test_and_expect_errors('The stock take out volume must be a ' \
-                                     'positive number')
-        self.take_out_volume = tv
-        self.excluded_racks = dict()
-        self._test_and_expect_errors('The excluded racks list must be a ' \
-                                     'list object')
-        self.excluded_racks = [123, 456]
-        self._test_and_expect_errors('The excluded rack barcode must be a ' \
-                                     'basestring object')
-        self.excluded_racks = []
-        self.requested_tubes = dict()
-        self._test_and_expect_errors('The requested tubes list must be a list')
-        self.requested_tubes = [123, 456]
-        self._test_and_expect_errors('The requested tube barcode must be a ' \
-                                     'basestring')
-        self._test_and_expect_errors()
-
-    def test_no_stock_sample(self):
-        self.take_out_volume = 100000
-        self.__continue_setup()
-        self._test_and_expect_errors('Did not find any suitable stock sample!')
-
-    def test_stock_concentration(self):
-        self.stock_concentration = 15
-        self.__continue_setup()
-        self._test_and_expect_errors('Did not find any suitable stock sample!')
-
-    def test_no_library_candidates(self):
-        self.single_pool_map = {205205 : 10247988, 689600 : 75}
-        # maps md ID lists onto pool IDs (pools are made up for this test)
-        self.pool_mds = {1 : [205205, 689600]}
-        self.query_pool_id = 205205
-        self.__set_excluded_racks(del_pool_mds=False)
-        self.__continue_setup()
-        self._test_and_expect_errors('Did not find any library candidate!')
-=======
 #"""
 #Tests for classes involved in the library creation ISO optimisation.
 #
@@ -693,5 +344,4 @@
 #        self.query_pool_id = 205205
 #        self.__set_excluded_racks(del_pool_mds=False)
 #        self.__continue_setup()
-#        self._test_and_expect_errors('Did not find any library candidate!')
->>>>>>> 7c1c2334
+#        self._test_and_expect_errors('Did not find any library candidate!')