--- conflicted
+++ resolved
@@ -1,658 +1,3 @@
-<<<<<<< HEAD
-"""
-Tests for library creation base classes
-
-AAB
-"""
-from everest.repositories.rdb.testing import check_attributes
-from thelma.automation.tools.libcreation.base \
-    import get_source_plate_transfer_volume
-from thelma.automation.tools.libcreation.base \
-    import get_stock_pool_buffer_volume
-from thelma.automation.tools.libcreation.base import LibraryBaseLayout
-from thelma.automation.tools.libcreation.base import LibraryBaseLayoutConverter
-from thelma.automation.tools.libcreation.base import LibraryBaseLayoutParameters
-from thelma.automation.tools.libcreation.base import LibraryBaseLayoutPosition
-from thelma.automation.tools.libcreation.base import LibraryLayout
-from thelma.automation.tools.libcreation.base import LibraryLayoutConverter
-from thelma.automation.tools.libcreation.base import LibraryParameters
-from thelma.automation.tools.libcreation.base import LibraryPosition
-from thelma.automation.tools.semiconstants import get_96_rack_shape
-from thelma.automation.tools.semiconstants import get_rack_position_from_label
-from thelma.interfaces import IMoleculeDesignPool
-from thelma.models.racklayout import RackLayout
-from thelma.models.tagging import Tag
-from thelma.tests.tools.tooltestingutils import TestingLog
-from thelma.tests.tools.tooltestingutils import ToolsAndUtilsTestCase
-
-
-class LibraryBaseMethodsTestCase(ToolsAndUtilsTestCase):
-
-    def test_get_stock_pool_buffer_volume(self):
-        self.assert_equal(get_stock_pool_buffer_volume(), 36)
-
-    def test_get_source_plate_transfer_volume(self):
-        self.assert_equal(get_source_plate_transfer_volume(), 5.5)
-
-
-class LibraryBaseLayoutPositionTestCase(ToolsAndUtilsTestCase):
-
-    def set_up(self):
-        ToolsAndUtilsTestCase.set_up(self)
-        self.rack_pos = get_rack_position_from_label('A1')
-        self.is_sample_position = True
-        self.is_sample_pos_tag = Tag('library_base_layout',
-                                     'is_sample_position', 'True')
-        self.init_data = dict(rack_position=self.rack_pos,
-                              is_sample_position=self.is_sample_position)
-
-    def tear_down(self):
-        ToolsAndUtilsTestCase.tear_down(self)
-        del self.rack_pos
-        del self.is_sample_position
-        del self.is_sample_pos_tag
-        del self.init_data
-
-    def __get_library_base_position(self):
-        return LibraryBaseLayoutPosition(**self.init_data)
-
-    def test_init(self):
-        base_pos = LibraryBaseLayoutPosition(**self.init_data)
-        self.assert_is_not_none(base_pos)
-        check_attributes(base_pos, self.init_data)
-        # check errors
-        self.init_data['is_sample_position'] = None
-        self.assert_raises(TypeError, LibraryBaseLayoutPosition,
-                           **self.init_data)
-
-    def test_equality(self):
-        base_pos1 = LibraryBaseLayoutPosition(**self.init_data)
-        base_pos2 = LibraryBaseLayoutPosition(**self.init_data)
-        self.init_data['rack_position'] = get_rack_position_from_label('B2')
-        base_pos3 = LibraryBaseLayoutPosition(**self.init_data)
-        self.init_data['rack_position'] = self.rack_pos
-        self.init_data['is_sample_position'] = not self.is_sample_position
-        base_pos4 = LibraryBaseLayoutPosition(**self.init_data)
-        self.assert_equal(base_pos1, base_pos2)
-        self.assert_not_equal(base_pos1, base_pos3)
-        self.assert_not_equal(base_pos1, base_pos4)
-        self.assert_not_equal(base_pos1, self.rack_pos)
-
-    def test_get_parameter_value(self):
-        base_pos = self.__get_library_base_position()
-        self.assert_true(base_pos.get_parameter_value(
-                                    LibraryBaseLayoutParameters.IS_SAMPLE_POS))
-
-    def test_get_parameter_tag(self):
-        base_pos = self.__get_library_base_position()
-        self.assert_equal(self.is_sample_pos_tag, base_pos.get_parameter_tag(
-                                    LibraryBaseLayoutParameters.IS_SAMPLE_POS))
-
-    def test_get_tag_set(self):
-        base_pos = self.__get_library_base_position()
-        exp_tags = [self.is_sample_pos_tag]
-        tag_set = base_pos.get_tag_set()
-        self._compare_tag_sets(exp_tags, tag_set)
-
-
-class LibraryBaseLayoutTestCase(ToolsAndUtilsTestCase):
-
-    def set_up(self):
-        ToolsAndUtilsTestCase.set_up(self)
-        self.shape = get_96_rack_shape()
-        self.a1_pos = get_rack_position_from_label('A1')
-        self.b1_pos = get_rack_position_from_label('B1')
-        self.base_pos1 = LibraryBaseLayoutPosition(rack_position=self.a1_pos,
-                                                   is_sample_position=True)
-        self.base_pos2 = LibraryBaseLayoutPosition(rack_position=self.b1_pos,
-                                                   is_sample_position=False)
-        self.is_sample_pos_tag1 = Tag(LibraryBaseLayoutParameters.DOMAIN,
-                                      LibraryBaseLayoutParameters.IS_SAMPLE_POS,
-                                      'True')
-        self.is_sample_pos_tag2 = Tag(LibraryBaseLayoutParameters.DOMAIN,
-                                      LibraryBaseLayoutParameters.IS_SAMPLE_POS,
-                                      'False')
-
-    def tear_down(self):
-        ToolsAndUtilsTestCase.tear_down(self)
-        del self.shape
-        del self.a1_pos
-        del self.b1_pos
-        del self.base_pos1
-        del self.base_pos2
-        del self.is_sample_pos_tag1
-        del self.is_sample_pos_tag2
-
-    def __create_test_layout(self):
-        layout = LibraryBaseLayout(shape=self.shape)
-        layout.add_position(self.base_pos1)
-        layout.add_position(self.base_pos2)
-        return layout
-
-    def test_init(self):
-        lbl = LibraryBaseLayout(shape=self.shape)
-        self.assert_is_not_none(lbl)
-        self.assert_equal(lbl.shape, self.shape)
-        self.assert_equal(len(lbl), 0)
-
-    def test_add_position(self):
-        lbl = LibraryBaseLayout(shape=self.shape)
-        self.assert_equal(len(lbl), 0)
-        lbl.add_position(self.base_pos1)
-        self.assert_equal(len(lbl), 1)
-        self.assert_raises(TypeError, lbl.add_position, self.a1_pos)
-
-    def test_get_working_position(self):
-        lbl = LibraryBaseLayout(shape=self.shape)
-        self.assert_is_none(lbl.get_working_position(self.a1_pos))
-        lbl.add_position(self.base_pos1)
-        self.assert_equal(self.base_pos1, lbl.get_working_position(self.a1_pos))
-
-    def test_equality(self):
-        lbl1 = self.__create_test_layout()
-        lbl2 = self.__create_test_layout()
-        lbl3 = self.__create_test_layout()
-        lbl3.del_position(self.a1_pos)
-        self.assert_equal(lbl1, lbl2)
-        self.assert_not_equal(lbl1, lbl3)
-
-    def test_get_tags(self):
-        lbl = self.__create_test_layout()
-        exp_tags = [self.is_sample_pos_tag1, self.is_sample_pos_tag2]
-        tag_set = lbl.get_tags()
-        self._compare_tag_sets(exp_tags, tag_set)
-
-    def test_get_positions(self):
-        lbl = self.__create_test_layout()
-        exp_pos = [self.a1_pos, self.b1_pos]
-        pos_set = lbl.get_positions()
-        self._compare_pos_sets(exp_pos, pos_set)
-
-    def test_get_positions_for_tag(self):
-        lbl = self.__create_test_layout()
-        exp_positions = [self.b1_pos]
-        pos_set = lbl.get_positions_for_tag(self.is_sample_pos_tag2)
-        self._compare_pos_sets(exp_positions, pos_set)
-
-    def test_get_tags_for_position(self):
-        lbl = self.__create_test_layout()
-        exp_tags = [self.is_sample_pos_tag2]
-        tag_set = lbl.get_tags_for_position(self.b1_pos)
-        self._compare_tag_sets(exp_tags, tag_set)
-
-    def test_close(self):
-        lbl = self.__create_test_layout()
-        self.assert_equal(len(lbl), 2)
-        self.assert_equal(lbl.get_working_position(self.b1_pos), self.base_pos2)
-        self.assert_false(lbl.is_closed)
-        lbl.close()
-        self.assert_equal(len(lbl), 1)
-        self.assert_is_none(lbl.get_working_position(self.b1_pos))
-        self.assert_true(lbl.is_closed)
-        self.assert_raises(AttributeError, lbl.add_position, self.base_pos2)
-
-    def test_create_rack_layout(self):
-        lbl = self.__create_test_layout()
-        rl = lbl.create_rack_layout()
-        self.assert_equal(lbl.shape, rl.shape)
-        self.assert_equal(len(rl.tagged_rack_position_sets), 1)
-        self._compare_pos_sets(lbl.get_positions(), rl.get_positions())
-        self._compare_tag_sets(lbl.get_tags(), rl.get_tags())
-        self.assert_equal(lbl.get_tags_for_position(self.a1_pos),
-                          rl.get_tags_for_position(self.a1_pos))
-        self.assert_equal(lbl.get_positions_for_tag(self.is_sample_pos_tag1),
-                          rl.get_positions_for_tag(self.is_sample_pos_tag1))
-        self.assert_true(lbl.is_closed)
-
-
-class LibraryBaseLayoutConverterTestCase(ToolsAndUtilsTestCase):
-
-    def set_up(self):
-        ToolsAndUtilsTestCase.set_up(self)
-        self.shape = get_96_rack_shape()
-        self.rack_layout = None
-        self.log = TestingLog()
-        self.a1_pos = get_rack_position_from_label('A1')
-        self.b1_pos = get_rack_position_from_label('B1')
-        self.c1_pos = get_rack_position_from_label('C1')
-        self.true_tag = Tag(LibraryBaseLayoutParameters.DOMAIN,
-                            LibraryBaseLayoutParameters.IS_SAMPLE_POS, 'True')
-        self.false_tag = Tag(LibraryBaseLayoutParameters.DOMAIN,
-                             LibraryBaseLayoutParameters.IS_SAMPLE_POS, 'False')
-        self.other_tag = Tag('some', 'unimportant', 'stuff')
-
-    def tear_down(self):
-        ToolsAndUtilsTestCase.tear_down(self)
-        del self.shape
-        del self.rack_layout
-        del self.log
-        del self.a1_pos
-        del self.b1_pos
-        del self.c1_pos
-        del self.true_tag
-        del self.false_tag
-        del self.other_tag
-
-    def _create_tool(self):
-        self.tool = LibraryBaseLayoutConverter(rack_layout=self.rack_layout,
-                                               log=self.log)
-
-    def __test_and_expect_errors(self, msg=None):
-        self.__create_test_layout()
-        self._test_and_expect_errors(msg)
-
-    def __create_test_layout(self):
-        trp_sets = []
-        true_positions = [self.a1_pos, self.b1_pos]
-        true_tags = [self.true_tag]
-        true_trps = self._create_test_trp_set(true_tags, true_positions)
-        trp_sets.append(true_trps)
-        false_positions = [self.c1_pos]
-        false_tags = [self.false_tag]
-        false_trps = self._create_test_trp_set(false_tags, false_positions)
-        trp_sets.append(false_trps)
-        all_positions = [self.a1_pos, self.b1_pos, self.c1_pos]
-        all_tags = [self.other_tag]
-        all_trps = self._create_test_trp_set(all_tags, all_positions)
-        trp_sets.append(all_trps)
-        self.rack_layout = RackLayout(shape=self.shape,
-                                      tagged_rack_position_sets=trp_sets)
-
-    def test_result(self):
-        self.__create_test_layout()
-        self._create_tool()
-        lbl = self.tool.get_result()
-        self.assert_is_not_none(lbl)
-        exp_tags = [self.true_tag]
-        tag_set = lbl.get_tags()
-        self._compare_tag_sets(exp_tags, tag_set)
-        exp_positions = [self.a1_pos, self.b1_pos]
-        pos_set = lbl.get_positions()
-        self._compare_pos_sets(exp_positions, pos_set)
-        a1_tags = [self.true_tag]
-        a1_tag_set = lbl.get_tags_for_position(self.a1_pos)
-        self._compare_tag_sets(a1_tags, a1_tag_set)
-        true_positions = [self.a1_pos, self.b1_pos]
-        true_pos_set = lbl.get_positions_for_tag(self.true_tag)
-        self._compare_pos_sets(true_positions, true_pos_set)
-
-    def test_invalid_rack_layout(self):
-        self._test_and_expect_errors('The rack layout must be a RackLayout ' \
-                                     'object')
-
-    def test_double_specification(self):
-        self.other_tag.predicate = LibraryBaseLayoutParameters.IS_SAMPLE_POS
-        self.__test_and_expect_errors('specified multiple times')
-
-    def test_invalid_flag(self):
-        self.false_tag.value = 'invalid'
-        self.__test_and_expect_errors('The "sample position" flag must be a ' \
-                    'boolean. The values for some positions are invalid. ' \
-                    'Details: C1 (invalid)')
-
-
-class LibraryPositionTestCase(ToolsAndUtilsTestCase):
-
-    def set_up(self):
-        ToolsAndUtilsTestCase.set_up(self)
-        self.rack_pos = get_rack_position_from_label('A1')
-        self.pool_id = 1056000
-        self.pool = self._get_entity(IMoleculeDesignPool, str(self.pool_id))
-        self.pool_tag = Tag('library', 'pool_id', '1056000')
-        self.mds = []
-        for md in self.pool: self.mds.append(md)
-        self.md_str = '10315676-10319279-10341998'
-        self.md_tag = Tag('library', 'molecule_designs', self.md_str)
-        self.tube_barcodes = ['1002', '1001', '1004']
-        self.tube_tag = Tag('library', 'stock_tube_barcodes', '1002-1001-1004')
-        self.init_data = dict(rack_position=self.rack_pos, pool=self.pool,
-                              stock_tube_barcodes=self.tube_barcodes)
-
-    def tear_down(self):
-        ToolsAndUtilsTestCase.tear_down(self)
-        del self.rack_pos
-        del self.pool_id
-        del self.pool
-        del self.pool_tag
-        del self.mds
-        del self.md_str
-        del self.md_tag
-        del self.tube_barcodes
-        del self.tube_tag
-        del self.init_data
-
-    def __create_test_position(self):
-        return LibraryPosition(**self.init_data)
-
-    def test_init(self):
-        lib_pos = LibraryPosition(**self.init_data)
-        self.assert_is_not_none(lib_pos)
-        check_attributes(lib_pos, self.init_data)
-        self.assert_equal(lib_pos.molecule_designs, self.mds)
-        # check errors
-        self.init_data['pool'] = self.pool_id
-        self.assert_raises(TypeError, LibraryPosition, **self.init_data)
-        self.init_data['pool'] = self.pool
-        self.init_data['stock_tube_barcodes'] = '1002'
-        self.assert_raises(TypeError, LibraryPosition, **self.init_data)
-
-    def test_equality(self):
-        lib_pos1 = self.__create_test_position()
-        lib_pos2 = self.__create_test_position()
-        self.init_data['rack_position'] = get_rack_position_from_label('B1')
-        lib_pos3 = self.__create_test_position()
-        self.init_data['rack_position'] = self.rack_pos
-        self.init_data['pool'] = self._get_entity(IMoleculeDesignPool,
-                                                  '1056001')
-        lib_pos4 = self.__create_test_position()
-        self.assert_equal(lib_pos1, lib_pos2)
-        self.assert_not_equal(lib_pos1, lib_pos3)
-        self.assert_not_equal(lib_pos1, lib_pos4)
-        self.assert_not_equal(lib_pos1, self.pool)
-
-    def test_get_molecule_design_tag(self):
-        lib_pos = self.__create_test_position()
-        self.assert_equal(lib_pos.get_molecule_designs_tag_value(), self.md_str)
-        self.assert_equal(lib_pos.get_molecule_designs_tag(), self.md_tag)
-
-    def test_get_stock_tube_barcode_tag(self):
-        lib_pos = self.__create_test_position()
-        self.assert_equal(lib_pos.get_stock_barcodes_tag_value(),
-                          self.tube_tag.value)
-        self.assert_equal(lib_pos.get_stock_barcodes_tag(), self.tube_tag)
-
-    def test_get_parameter_value(self):
-        lib_pos = self.__create_test_position()
-        self.assert_equal(lib_pos.get_parameter_value(LibraryParameters.POOL),
-                          self.pool)
-        self.assert_equal(self.mds, lib_pos.get_parameter_value(
-                                        LibraryParameters.MOLECULE_DESIGNS))
-        self.assert_equal(self.tube_barcodes, lib_pos.get_parameter_value(
-                                        LibraryParameters.STOCK_TUBE_BARCODES))
-
-    def test_get_parameter_tag(self):
-        lib_pos = self.__create_test_position()
-        self.assert_equal(lib_pos.get_parameter_tag(LibraryParameters.POOL),
-                          self.pool_tag)
-        self.assert_equal(self.md_tag, lib_pos.get_parameter_tag(
-                                        LibraryParameters.MOLECULE_DESIGNS))
-        self.assert_equal(self.tube_tag, lib_pos.get_parameter_tag(
-                                        LibraryParameters.STOCK_TUBE_BARCODES))
-
-    def test_get_tag_set(self):
-        lib_pos = self.__create_test_position()
-        exp_tags = [self.pool_tag, self.md_tag, self.tube_tag]
-        tag_set = lib_pos.get_tag_set()
-        self._compare_tag_sets(exp_tags, tag_set)
-
-    def test_validate_molecule_designs(self):
-        self.assert_true(LibraryPosition.validate_molecule_designs(self.pool,
-                                                                   self.md_str))
-        invalid_str = '10200478-10200480'
-        self.assert_false(LibraryPosition.validate_molecule_designs(self.pool,
-                                                                invalid_str))
-
-
-class LibraryLayoutTestCase(ToolsAndUtilsTestCase):
-
-    def set_up(self):
-        ToolsAndUtilsTestCase.set_up(self)
-        self.shape = get_96_rack_shape()
-        self.a1_pos = get_rack_position_from_label('A1')
-        self.b1_pos = get_rack_position_from_label('B1')
-        self.pool1 = self._get_entity(IMoleculeDesignPool, '1056000')
-        self.pool2 = self._get_entity(IMoleculeDesignPool, '1056001')
-        self.pool_tag1 = Tag(LibraryParameters.DOMAIN, LibraryParameters.POOL,
-                             str(self.pool1.id))
-        self.pool_tag2 = Tag(LibraryParameters.DOMAIN, LibraryParameters.POOL,
-                             str(self.pool2.id))
-        self.md_tag1 = Tag(LibraryParameters.DOMAIN,
-                           LibraryParameters.MOLECULE_DESIGNS,
-                           '10315676-10319279-10341998')
-        self.md_tag2 = Tag(LibraryParameters.DOMAIN,
-                           LibraryParameters.MOLECULE_DESIGNS,
-                           '10315722-10319325-10342044')
-        self.tubes1 = ['1002', '1001', '1007']
-        self.tubes2 = ['1004', '1005', '1008']
-        self.tube_tag1 = Tag(LibraryParameters.DOMAIN,
-                             LibraryParameters.STOCK_TUBE_BARCODES,
-                             '1002-1001-1007')
-        self.tube_tag2 = Tag(LibraryParameters.DOMAIN,
-                             LibraryParameters.STOCK_TUBE_BARCODES,
-                             '1004-1005-1008')
-        self.a1_lp = LibraryPosition(rack_position=self.a1_pos, pool=self.pool1,
-                            stock_tube_barcodes=self.tubes1)
-        self.b1_lp = LibraryPosition(rack_position=self.b1_pos, pool=self.pool2,
-                            stock_tube_barcodes=self.tubes2)
-
-    def tear_down(self):
-        ToolsAndUtilsTestCase.tear_down(self)
-        del self.shape
-        del self.a1_pos
-        del self.b1_pos
-        del self.pool1
-        del self.pool2
-        del self.pool_tag1
-        del self.pool_tag2
-        del self.md_tag1
-        del self.md_tag2
-        del self.tubes1
-        del self.tubes2
-        del self.tube_tag1
-        del self.tube_tag2
-        del self.a1_lp
-        del self.b1_lp
-
-    def __create_test_layout(self):
-        layout = LibraryLayout(shape=self.shape)
-        layout.add_position(self.a1_lp)
-        layout.add_position(self.b1_lp)
-        return layout
-
-    def __create_base_layout(self):
-        layout = LibraryBaseLayout(shape=self.shape)
-        base_pos1 = LibraryBaseLayoutPosition(rack_position=self.a1_pos)
-        base_pos2 = LibraryBaseLayoutPosition(rack_position=self.b1_pos)
-        layout.add_position(base_pos1)
-        layout.add_position(base_pos2)
-        return layout
-
-    def test_init(self):
-        ll = LibraryLayout(shape=self.shape)
-        self.assert_is_not_none(ll)
-        self.assert_equal(ll.shape, self.shape)
-        self.assert_equal(len(ll), 0)
-        self.assert_is_none(ll.base_layout_positions)
-
-    def test_init_from_base_layout(self):
-        base_layout = self.__create_base_layout()
-        ll = LibraryLayout.from_base_layout(base_layout)
-        self.assert_is_not_none(ll)
-        self.assert_equal(ll.shape, self.shape)
-        self.assert_equal(len(ll), 0)
-        self.assert_equal(len(ll.base_layout_positions),
-                              len(base_layout.get_positions()))
-
-    def test_add_position(self):
-        ll1 = LibraryLayout(shape=self.shape)
-        self.assert_equal(len(ll1), 0)
-        ll1.add_position(self.a1_lp)
-        self.assert_equal(len(ll1), 1)
-        c1_lp = LibraryPosition(rack_position=get_rack_position_from_label('C1'),
-                            pool=self.pool1, stock_tube_barcodes=self.tubes1)
-        ll1.add_position(c1_lp)
-        self.assert_equal(len(ll1), 2)
-        # check with base layout
-        base_layout = self.__create_base_layout()
-        ll2 = LibraryLayout.from_base_layout(base_layout)
-        self.assert_equal(len(ll2), 0)
-        ll2.add_position(self.a1_lp)
-        self.assert_equal(len(ll2), 1)
-        self.assert_raises(ValueError, ll2.add_position, c1_lp)
-
-    def test_equality(self):
-        ll1 = self.__create_test_layout()
-        ll2 = self.__create_test_layout()
-        ll3 = self.__create_test_layout()
-        ll3.del_position(self.a1_pos)
-        self.assert_equal(ll1, ll2)
-        self.assert_not_equal(ll1, ll3)
-
-    def test_get_tags(self):
-        ll = self.__create_test_layout()
-        exp_tags = [self.pool_tag1, self.pool_tag2, self.md_tag1, self.md_tag2,
-                    self.tube_tag1, self.tube_tag2]
-        tag_set = ll.get_tags()
-        self._compare_tag_sets(exp_tags, tag_set)
-
-    def test_get_positions(self):
-        ll = self.__create_test_layout()
-        exp_positions = [self.a1_pos, self.b1_pos]
-        pos_set = ll.get_positions()
-        self._compare_pos_sets(exp_positions, pos_set)
-
-    def test_get_tags_for_position(self):
-        ll = self.__create_test_layout()
-        exp_tags = [self.pool_tag1, self.md_tag1, self.tube_tag1]
-        tag_set = ll.get_tags_for_position(self.a1_pos)
-        self._compare_tag_sets(exp_tags, tag_set)
-
-    def test_get_positions_for_tag(self):
-        ll = self.__create_test_layout()
-        exp_positions = [self.a1_pos]
-        pos_set = ll.get_positions_for_tag(self.pool_tag1)
-        self._compare_pos_sets(exp_positions, pos_set)
-
-    def test_create_rack_layout(self):
-        ll = self.__create_test_layout()
-        rl = ll.create_rack_layout()
-        self.assert_equal(ll.shape, rl.shape)
-        self.assert_equal(len(rl.tagged_rack_position_sets), 2)
-        self._compare_tag_sets(ll.get_tags(), rl.get_tags())
-        self._compare_pos_sets(ll.get_positions(), rl.get_positions())
-        self._compare_pos_sets(ll.get_positions_for_tag(self.pool_tag1),
-                               rl.get_positions_for_tag(self.pool_tag1))
-        self._compare_tag_sets(ll.get_tags_for_position(self.a1_pos),
-                               rl.get_tags_for_position(self.a1_pos))
-
-
-class LibraryLayoutConverterTestCase(ToolsAndUtilsTestCase):
-
-    def set_up(self):
-        ToolsAndUtilsTestCase.set_up(self)
-        self.shape = get_96_rack_shape()
-        self.rack_layout = None
-        self.log = TestingLog()
-        self.a1_pos = get_rack_position_from_label('A1')
-        self.b1_pos = get_rack_position_from_label('B1')
-        self.pool_tag1 = Tag(LibraryParameters.DOMAIN, LibraryParameters.POOL,
-                             '1056000')
-        self.pool_tag2 = Tag(LibraryParameters.DOMAIN, LibraryParameters.POOL,
-                             '1056001')
-        self.md_tag1 = Tag(LibraryParameters.DOMAIN,
-                           LibraryParameters.MOLECULE_DESIGNS,
-                           '10315676-10319279-10341998')
-        self.md_tag2 = Tag(LibraryParameters.DOMAIN,
-                           LibraryParameters.MOLECULE_DESIGNS,
-                           '10315722-10319325-10342044')
-        self.tube_tag1 = Tag(LibraryParameters.DOMAIN,
-                             LibraryParameters.STOCK_TUBE_BARCODES,
-                             '1002-1001-1007')
-        self.tube_tag2 = Tag(LibraryParameters.DOMAIN,
-                             LibraryParameters.STOCK_TUBE_BARCODES,
-                             '1004-1005-1008')
-        self.other_tag = Tag('some', 'unimportant', 'stuff')
-
-    def tear_down(self):
-        ToolsAndUtilsTestCase.tear_down(self)
-        del self.shape
-        del self.rack_layout
-        del self.log
-        del self.a1_pos
-        del self.b1_pos
-        del self.pool_tag1
-        del self.pool_tag2
-        del self.md_tag1
-        del self.md_tag2
-        del self.tube_tag1
-        del self.tube_tag2
-        del self.other_tag
-
-    def _create_tool(self):
-        self.tool = LibraryLayoutConverter(rack_layout=self.rack_layout,
-                                           log=self.log)
-
-    def __test_and_expect_errors(self, msg):
-        self.__create_test_layout()
-        self._test_and_expect_errors(msg)
-
-    def __create_test_layout(self):
-        trp_sets = []
-        a1_tags = [self.pool_tag1, self.md_tag1, self.tube_tag1]
-        a1_positions = [self.a1_pos]
-        a1_trps = self._create_test_trp_set(a1_tags, a1_positions)
-        trp_sets.append(a1_trps)
-        b1_tags = [self.pool_tag2, self.md_tag2, self.tube_tag2]
-        b1_positions = [self.b1_pos]
-        b1_trps = self._create_test_trp_set(b1_tags, b1_positions)
-        trp_sets.append(b1_trps)
-        all_positions = [self.a1_pos, self.b1_pos]
-        all_tags = [self.other_tag]
-        all_trps = self._create_test_trp_set(all_tags, all_positions)
-        trp_sets.append(all_trps)
-        self.rack_layout = RackLayout(shape=self.shape,
-                                      tagged_rack_position_sets=trp_sets)
-
-    def test_result(self):
-        self.__create_test_layout()
-        self._create_tool()
-        ll = self.tool.get_result()
-        self.assert_is_not_none(ll)
-        exp_tags = [self.pool_tag1, self.pool_tag2, self.md_tag1, self.md_tag2,
-                    self.tube_tag1, self.tube_tag2]
-        tag_set = ll.get_tags()
-        self._compare_tag_sets(exp_tags, tag_set)
-        exp_positions = [self.a1_pos, self.b1_pos]
-        pos_set = ll.get_positions()
-        self._compare_pos_sets(exp_positions, pos_set)
-        a1_tags = [self.pool_tag1, self.md_tag1, self.tube_tag1]
-        a1_tag_set = ll.get_tags_for_position(self.a1_pos)
-        self._compare_tag_sets(a1_tags, a1_tag_set)
-        pool_pos = [self.a1_pos]
-        pool_pos_set = ll.get_positions_for_tag(self.pool_tag1)
-        self._compare_pos_sets(pool_pos, pool_pos_set)
-
-    def test_invalid_rack_layout(self):
-        self._test_and_expect_errors('rack layout must be a RackLayout')
-
-    def test_double_specification(self):
-        self.other_tag.predicate = LibraryParameters.POOL
-        self.__test_and_expect_errors('specified multiple times')
-
-    def test_missing_pool(self):
-        self.pool_tag1.predicate = 'other'
-        self.__test_and_expect_errors('Some positions do not have a pool ID')
-
-    def test_unknown_pool(self):
-        self.pool_tag1.value = '1'
-        self.__test_and_expect_errors('Some molecule design pool IDs could ' \
-                                      'not be found in the DB')
-
-    def test_mismatching_molecule_designs(self):
-        self.md_tag1.value = self.md_tag2.value
-        self.__test_and_expect_errors('The molecule designs IDs for some ' \
-                                      'pools do not match')
-
-    def test_missing_tubes(self):
-        self.tube_tag1.predicate = 'other'
-        self.__test_and_expect_errors('The following rack position do not ' \
-                                      'contain stock tube barcodes')
-
-    def test_mismatching_tubes(self):
-        self.tube_tag1.value = '1001'
-        self.__test_and_expect_errors('For some positions the number of ' \
-                        'tubes does not match the number of molecule designs')
-=======
 #"""
 #Tests for library creation base classes
 #
@@ -1306,4 +651,3 @@
 #        self.tube_tag1.value = '1001'
 #        self.__test_and_expect_errors('For some positions the number of ' \
 #                        'tubes does not match the number of molecule designs')
->>>>>>> 7c1c2334
